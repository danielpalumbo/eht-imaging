# Note: this is an example sequence of commands to run in ipython
# The matplotlib windows may not open/close properly if you run this directly as a script

# Note: must import ehtim outside the ehtim directory
# either in parent eht-imaging directory or after installing with setuptools
<<<<<<< HEAD
from __future__ import division
from __future__ import print_function

import numpy as np
import ehtim
from ehtim.imaging.imager import imager
from ehtim.calib          import self_cal   as sc
from ehtim.plotting       import comp_plots as vbp
=======

import numpy as np
import ehtim as eh
>>>>>>> 782d9f55

# Load the image and the array
im = eh.image.load_txt('models/avery_sgra_eofn.txt')
eht = eh.array.load_txt('arrays/EHT2017.txt')

# Look at the image
im.display()

# Observe the image
# tint_sec is the integration time in seconds, and tadv_sec is the advance time between scans
# tstart_hr is the GMST time of the start of the observation and tstop_hr is the GMST time of the end
# bw_hz is the  bandwidth in Hz
# sgrscat=True blurs the visibilities with the Sgr A* scattering kernel for the appropriate image frequency
# ampcal and phasecal determine if gain variations and phase errors are included
tint_sec = 60
tadv_sec = 600
tstart_hr = 0
tstop_hr = 24
bw_hz = 4e9
obs = im.observe(eht, tint_sec, tadv_sec, tstart_hr, tstop_hr, bw_hz, 
                 sgrscat=False, ampcal=True, phasecal=False)

# You can deblur the visibilities by dividing by the scattering kernel if necessary
obs = obs.deblur(obs)

# These are some simple plots you can check
obs.plotall('u','v', conj=True) # uv coverage
obs.plotall('uvdist','amp') # amplitude with baseline distance'
obs.plot_bl('SMA','ALMA','phase') # visibility phase on a baseline over time
obs.plot_cphase('SMA', 'SMT', 'ALMA') # closure phase 1-2-3 on a over time
obs.plot_cphase('SMA', 'SMT', 'ALMA') # closure phase 1-2-3 on a over time

# You can check out the dirty image, dirty beam, and clean beam
npix = 64
fov = 1.5*im.xdim * im.psize # slightly enlarge the field of view
dim = obs.dirtyimage(npix, fov)
dbeam = obs.dirtybeam(npix, fov)
cbeam = obs.cleanbeam(npix,fov)
dim.display()
dbeam.display()
cbeam.display()

# Resolution
beamparams = obs.fit_beam() # fitted beam parameters (fwhm_maj, fwhm_min, theta) in radians
res = obs.res() # nominal array resolution, 1/longest baseline
print("Clean beam parameters: " , beamparams) 
print("Nominal Resolution: " ,res)

# Export the visibility data to uvfits/text
obs.save_txt('obs.txt') # exports a text file with the visibilities
obs.save_uvfits('obs.uvp') # exports a UVFITS file modeled on template.UVP

# Generate an image prior
npix = 100
fov = 1*im.fovx()
zbl = im.total_flux() # total flux
prior_fwhm = 200*eh.RADPERUAS # Gaussian size in microarcssec
emptyprior = eh.image.make_square(obs, npix, fov)
flatprior = emptyprior.add_flat(zbl)
gaussprior = emptyprior.add_gauss(zbl, (prior_fwhm, prior_fwhm, 0, 0, 0))

# Image total flux with amplitudes and closure phases
flux = zbl
out =  eh.imager.imager(obs, gaussprior, gaussprior, flux, 
                        d1='bs', s1='simple', 
                        alpha_s1=1, alpha_d1=100, 
                        alpha_flux=100, alpha_cm=50,
                        maxit=100)
 
# Blur the image with a circular beam and image again to help convergance
out = out.blur_circ(res)
out =  eh.imager.imager(obs, out, out, flux, 
                        d1='bs', s1='tv', 
                        alpha_s1=1, alpha_d1=50, 
                        alpha_flux=100, alpha_cm=50,
                        maxit=100)

<<<<<<< HEAD
out = out.blur_circ(res/2.0)
out =  imager(obs, out, out, flux, 
              d1='bs', s1='tv', 
              alpha_s1=1, alpha_d1=10, 
              alpha_flux=100, alpha_cm=50,
              maxit=100)
=======
out = out.blur_circ(res/2.)
out =  eh.imager.imager(obs, out, out, flux, 
                        d1='bs', s1='tv', 
                        alpha_s1=1, alpha_d1=10, 
                        alpha_flux=100, alpha_cm=50,
                        maxit=100)
>>>>>>> 782d9f55



# Self - calibrate and image with vis amplitudes
obs_sc = sc.self_cal(obs, out)

out_sc = out.blur_circ(res)
out_sc = eh.imager.imager(obs_sc, out_sc, out_sc, flux, 
                          d1='vis', s1='simple', 
                          alpha_s1=1, alpha_d1=100, 
                          alpha_flux=100, alpha_cm=50,
                          maxit=50)


# Compare the visibility amplitudes to the data
out = out_sc
eh.comp_plots.plotall_obs_im_compare(obs, out,'uvdist','amp', clist=['b','m'],conj=True)

# Blur the final image with 1/2 the clean beam
outblur = out.blur_gauss(beamparams, 0.5)
out.display()


# Save the images
outname = "test"
out.save_txt(outname + '.txt')
out.save_fits(outname + '.fits')
outblur.save_txt(outname + '_blur.txt')
outblur.save_fits(outname + '_blur.fits')

<|MERGE_RESOLUTION|>--- conflicted
+++ resolved
@@ -3,20 +3,12 @@
 
 # Note: must import ehtim outside the ehtim directory
 # either in parent eht-imaging directory or after installing with setuptools
-<<<<<<< HEAD
 from __future__ import division
 from __future__ import print_function
 
 import numpy as np
-import ehtim
-from ehtim.imaging.imager import imager
-from ehtim.calib          import self_cal   as sc
-from ehtim.plotting       import comp_plots as vbp
-=======
-
-import numpy as np
 import ehtim as eh
->>>>>>> 782d9f55
+from   ehtim.calib import self_cal as sc
 
 # Load the image and the array
 im = eh.image.load_txt('models/avery_sgra_eofn.txt')
@@ -94,21 +86,12 @@
                         alpha_flux=100, alpha_cm=50,
                         maxit=100)
 
-<<<<<<< HEAD
 out = out.blur_circ(res/2.0)
-out =  imager(obs, out, out, flux, 
-              d1='bs', s1='tv', 
-              alpha_s1=1, alpha_d1=10, 
-              alpha_flux=100, alpha_cm=50,
-              maxit=100)
-=======
-out = out.blur_circ(res/2.)
 out =  eh.imager.imager(obs, out, out, flux, 
                         d1='bs', s1='tv', 
                         alpha_s1=1, alpha_d1=10, 
                         alpha_flux=100, alpha_cm=50,
                         maxit=100)
->>>>>>> 782d9f55
 
 
 
