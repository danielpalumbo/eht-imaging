import os
from setuptools import setup

def read(fname):
    return open(os.path.join(os.path.dirname(__file__), fname)).read()

if __name__ == "__main__":
    setup(name="ehtim",
          version = "1.0.0",

<<<<<<< HEAD
          author = "Andrew Chael",
          author_email = "achael@cfa.harvard.edu",
          description = ("Python code to load, simulate, and manipulate VLBI "+
                         "datasets and a collection of imaging functions in "+
                         "total intensity and polarization."),
          license = "GPLv3",
          keywords = "imaging astronomy EHT polarimetry",
          url = "https://github.com/achael/eht-imaging",
          packages = ["ehtim",
                      "ehtim.calibrating",
                      "ehtim.imaging",
                      "ehtim.io",
                      "ehtim.observing",
                      "ehtim.plotting",
                      "ehtim.scattering",
                      "ehtim.statistics"],
          long_description=read('README.rst'),
          install_requires=["astropy",
                            "ephem",
                            "future",
                          # "h5py",     # optional; only needed if loading Lia's hdf5 data
                          # "html",     # optional; only needed if use dynamical imaging
                            "matplotlib",
                            "networkx",
                            "numpy",
                          # "pandas",   # optional; only needed if using statistics
                          # "pyfits",   # optional; use astropy.io.fits
                          # "pynfft",   # optional; only needed if using clean
                          # "requests", # optional; only needed if using dynamical imaging
                            "scipy",
                            "skimage"]
    )
=======
        author = "Andrew Chael",
        author_email = "achael@cfa.harvard.edu",
        description = ("Python code to load, simulate, and manipulate VLBI datasets" +
                       "and a collection of imaging functions in total intensity and polarization."),
        license = "GPLv3",
        keywords = "imaging astronomy EHT polarimetry",
        url = "https://github.com/achael/eht-imaging",
        packages = ["ehtim","ehtim.calibrating","ehtim.plotting","ehtim.imaging","ehtim.observing","ehtim.io","ehtim.scattering","ehtim.statistics"],
        long_description=read('README.rst'),
        install_requires=["astropy", "ephem", "future", "matplotlib", "numpy", "scipy","pandas","requests","scikit-image","h5py"]#,"pynfft"],
        )
>>>>>>> 9b3ba009
<|MERGE_RESOLUTION|>--- conflicted
+++ resolved
@@ -8,7 +8,6 @@
     setup(name="ehtim",
           version = "1.0.0",
 
-<<<<<<< HEAD
           author = "Andrew Chael",
           author_email = "achael@cfa.harvard.edu",
           description = ("Python code to load, simulate, and manipulate VLBI "+
@@ -29,7 +28,7 @@
           install_requires=["astropy",
                             "ephem",
                             "future",
-                          # "h5py",     # optional; only needed if loading Lia's hdf5 data
+                            "h5py",
                           # "html",     # optional; only needed if use dynamical imaging
                             "matplotlib",
                             "networkx",
@@ -40,17 +39,4 @@
                           # "requests", # optional; only needed if using dynamical imaging
                             "scipy",
                             "skimage"]
-    )
-=======
-        author = "Andrew Chael",
-        author_email = "achael@cfa.harvard.edu",
-        description = ("Python code to load, simulate, and manipulate VLBI datasets" +
-                       "and a collection of imaging functions in total intensity and polarization."),
-        license = "GPLv3",
-        keywords = "imaging astronomy EHT polarimetry",
-        url = "https://github.com/achael/eht-imaging",
-        packages = ["ehtim","ehtim.calibrating","ehtim.plotting","ehtim.imaging","ehtim.observing","ehtim.io","ehtim.scattering","ehtim.statistics"],
-        long_description=read('README.rst'),
-        install_requires=["astropy", "ephem", "future", "matplotlib", "numpy", "scipy","pandas","requests","scikit-image","h5py"]#,"pynfft"],
-        )
->>>>>>> 9b3ba009
+    )