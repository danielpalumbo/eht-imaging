# imager_utils.py
# General imager functions for total intensity VLBI data
#
#    Copyright (C) 2018 Andrew Chael
#
#    This program is free software: you can redistribute it and/or modify
#    it under the terms of the GNU General Public License as published by
#    the Free Software Foundation, either version 3 of the License, or
#    (at your option) any later version.
#
#    This program is distributed in the hope that it will be useful,
#    but WITHOUT ANY WARRANTY; without even the implied warranty of
#    MERCHANTABILITY or FITNESS FOR A PARTICULAR PURPOSE.  See the
#    GNU General Public License for more details.
#
#    You should have received a copy of the GNU General Public License
#    along with this program.  If not, see <http://www.gnu.org/licenses/>.


from __future__ import division
from __future__ import print_function
from __future__ import absolute_import
from builtins import range

import string
import time
import numpy as np
import scipy.optimize as opt
import scipy.ndimage as nd
import scipy.ndimage.filters as filt
import matplotlib.pyplot as plt
try:
    from pynfft.nfft import NFFT
except ImportError:
    print("Warning: No NFFT installed! Cannot use nfft functions")
from  scipy.special import jv

import ehtim.image as image
from . import linearize_energy as le

from ehtim.const_def import *
from ehtim.observing.obs_helpers import *

from IPython import display


##################################################################################################
# Constants & Definitions
##################################################################################################

NORM_REGULARIZER = False #ANDREW TODO change this default in the future

NHIST = 50 # number of steps to store for hessian approx
MAXIT = 100 # maximum number of iterations
STOP = 1.e-8 # convergence criterion

DATATERMS = ['vis', 'bs', 'amp', 'cphase', 'camp', 'logcamp', 'logamp']
REGULARIZERS = ['gs', 'tv', 'tv2','l1', 'lA', 'patch', 'simple', 'compact', 'compact2','rgauss']

# FFT & NFFT options
NFFT_KERSIZE_DEFAULT = 20
GRIDDER_P_RAD_DEFAULT = 2
GRIDDER_CONV_FUNC_DEFAULT = 'gaussian'
FFT_PAD_DEFAULT = 2
FFT_INTERP_DEFAULT = 3

nit = 0 # global variable to track the iteration number in the plotting callback

##################################################################################################
# Total Intensity Imager
##################################################################################################
def imager_func(Obsdata, InitIm, Prior, flux,
                   d1='vis', d2=False, d3=False,
                   alpha_d1=100, alpha_d2=100, alpha_d3=100,
                   s1='simple', s2=False, s3=False,
                   alpha_s1=1, alpha_s2=1, alpha_s3=1,
                   alpha_flux=500, alpha_cm=500, 
                   **kwargs):


    """Run a general interferometric imager. Only works directly on the image's primary polarization. 

       Args:
           Obsdata (Obsdata): The Obsdata object with VLBI data
           InitIm (Image): The Image object with the initial image for the minimization
           Prior (Image): The Image object with the prior image
           flux (float): The total flux of the output image in Jy

           d1 (str): The first data term; options are 'vis', 'bs', 'amp', 'cphase', 'camp', 'logcamp'
           d2 (str): The second data term; options are 'vis', 'bs', 'amp', 'cphase', 'camp', 'logcamp'
           d3 (str): The third data term; options are 'vis', 'bs', 'amp', 'cphase', 'camp', 'logcamp'

           s1 (str): The first regularizer; options are 'simple', 'gs', 'tv', 'tv2', 'l1', 'patch','compact','compact2','rgauss'
           s2 (str): The second regularizer; options are 'simple', 'gs', 'tv', 'tv2','l1', 'patch','compact','compact2','rgauss'
           s3 (str): The third regularizer; options are 'simple', 'gs', 'tv', 'tv2','l1', 'patch','compact','compact2','rgauss'

           alpha_d1 (float): The first data term weighting
           alpha_d2 (float): The second data term weighting
           alpha_d2 (float): The third data term weighting

           alpha_s1 (float): The first regularizer term weighting
           alpha_s2 (float): The second regularizer term weighting
           alpha_s3 (float): The third regularizer term weighting

           alpha_flux (float): The weighting for the total flux constraint
           alpha_cm (float): The weighting for the center of mass constraint

           weighting (str): 'uniform' or 'natural' (default)
           systematic_noise (float): Fractional systematic noise tolerance to add to sigmas
           systematic_cphase_noise (float): Systematic noise tolerance  in degree to add to cphase sigmas
           clipfloor (float): The Jy/pixel level above which prior image pixels are varied
           beam_size (float): beam size in radians for normalizing the regularizers

           stop (float): The convergence criterion
           maxit (int): Maximum number of minimizer iterations

           grads (bool): If True, analytic gradients are used
           logim (bool): If True, uses I = exp(I') change of variables
           norm_reg (bool): If True, normalizes regularizer terms
           norm_init (bool): If True, normalizes initial image to given total flux
           show_updates (bool): If True, displays the progress of the minimizer

           ttype (str): The Fourier transform type; options are 'fast', 'direct', 'nfft'
           fft_pad_factor (float): The FFT will pre-pad the image by this factor x the original size
           fft_interp (int): Interpolation order for sampling the FFT
           grid_conv (str): The convolving function for gridding; options are 'gaussian', 'pill', and 'cubic'
           grid_prad (int): The pixel radius for the convolving function in gridding for FFTs

       Returns:
           Image: Image object with result
    """

    # some kwarg default values
    maxit = kwargs.get('maxit', MAXIT)
    stop = kwargs.get('stop', STOP)
    clipfloor = kwargs.get('clipfloor', 0)
    ttype = kwargs.get('ttype','direct')
    grads = kwargs.get('grads',True)
    logim = kwargs.get('logim',True)
    norm_init = kwargs.get('norm_init',False)
    show_updates = kwargs.get('show_updates',True)

    beam_size = kwargs.get('beam_size',Obsdata.res())
    kwargs['beam_size'] = beam_size

    # Make sure data and regularizer options are ok
    if not d1 and not d2:
        raise Exception("Must have at least one data term!")
    if not s1 and not s2:
        raise Exception("Must have at least one regularizer term!")
    if (not ((d1 in DATATERMS) or d1==False)) or (not ((d2 in DATATERMS) or d2==False)):
        raise Exception("Invalid data term: valid data terms are: " + ' '.join(DATATERMS))
    if (not ((s1 in REGULARIZERS) or s1==False)) or (not ((s2 in REGULARIZERS) or s2==False)):
        raise Exception("Invalid regularizer: valid regularizers are: " + ' '.join(REGULARIZERS))
    if (Prior.psize != InitIm.psize) or (Prior.xdim != InitIm.xdim) or (Prior.ydim != InitIm.ydim):
        raise Exception("Initial image does not match dimensions of the prior image!")
    if (InitIm.polrep != Prior.polrep):
        raise Exception("Initial image pol. representation does not match pol. representation of the prior image!")
    if (logim and Prior.pol_prim in ['Q','U','V']):
            raise Exception("Cannot image Stokes Q,U,or V with log image transformation! Set logim=False in imager_func")

    pol = Prior.pol_prim
    print("Generating %s image..." % pol)

    # Catch scale and dimension problems
    imsize = np.max([Prior.xdim, Prior.ydim]) * Prior.psize
    uvmax = 1.0/Prior.psize
    uvmin = 1.0/imsize
    uvdists = Obsdata.unpack('uvdist')['uvdist']
    maxbl = np.max(uvdists)
    minbl = np.max(uvdists[uvdists > 0])
    maxamp = np.max(np.abs(Obsdata.unpack('amp')['amp']))

    if uvmax < maxbl:
        print("Warning! Pixel Spacing is larger than smallest spatial wavelength!")
    if uvmin > minbl:
        print("Warning! Field of View is smaller than largest nonzero spatial wavelength!")
    if flux > 1.2*maxamp:
        print("Warning! Specified flux is > 120% of maximum visibility amplitude!")
    if flux < .8*maxamp:
        print("Warning! Specified flux is < 80% of maximum visibility amplitude!")

    # Define embedding mask
    embed_mask = Prior.imvec > clipfloor

    # Normalize prior image to total flux and limit imager range to prior values > clipfloor
    if (not norm_init):
        nprior = Prior.imvec[embed_mask]
        ninit = InitIm.imvec[embed_mask]
    else:
        nprior = (flux * Prior.imvec / np.sum((Prior.imvec)[embed_mask]))[embed_mask]
        ninit = (flux * InitIm.imvec / np.sum((InitIm.imvec)[embed_mask]))[embed_mask]

    if len(nprior)==0:
        raise Exception("clipfloor too large: all prior pixels have been clipped!")

    # Get data and fourier matrices for the data terms
    (data1, sigma1, A1) = chisqdata(Obsdata, Prior, embed_mask, d1, pol=pol, **kwargs)
    (data2, sigma2, A2) = chisqdata(Obsdata, Prior, embed_mask, d2, pol=pol, **kwargs)
    (data3, sigma3, A3) = chisqdata(Obsdata, Prior, embed_mask, d3, pol=pol, **kwargs)

    # Define the chi^2 and chi^2 gradient
    def chisq1(imvec):
        return chisq(imvec, A1, data1, sigma1, d1, ttype=ttype, mask=embed_mask)

    def chisq1grad(imvec):
        c = chisqgrad(imvec, A1, data1, sigma1, d1, ttype=ttype, mask=embed_mask)
        return c

    def chisq2(imvec):
        return chisq(imvec, A2, data2, sigma2, d2, ttype=ttype, mask=embed_mask)

    def chisq2grad(imvec):
        c = chisqgrad(imvec, A2, data2, sigma2, d2, ttype=ttype, mask=embed_mask)
        return c

    def chisq3(imvec):
        return chisq(imvec, A3, data3, sigma3, d3, ttype=ttype, mask=embed_mask)

    def chisq3grad(imvec):
        c = chisqgrad(imvec, A3, data3, sigma3, d3, ttype=ttype, mask=embed_mask)
        return c

    # Define the regularizer and regularizer gradient
    def reg1(imvec):
        return regularizer(imvec, nprior, embed_mask, flux, Prior.xdim, Prior.ydim, Prior.psize, s1, **kwargs)

    def reg1grad(imvec):
        return regularizergrad(imvec, nprior, embed_mask, flux, Prior.xdim, Prior.ydim, Prior.psize, s1, **kwargs)

    def reg2(imvec):
        return regularizer(imvec, nprior, embed_mask, flux, Prior.xdim, Prior.ydim, Prior.psize, s2, **kwargs)

    def reg2grad(imvec):
        return regularizergrad(imvec, nprior, embed_mask, flux, Prior.xdim, Prior.ydim, Prior.psize, s2, **kwargs)

    def reg3(imvec):
        return regularizer(imvec, nprior, embed_mask, flux, Prior.xdim, Prior.ydim, Prior.psize, s3, **kwargs)

    def reg3grad(imvec):
        return regularizergrad(imvec, nprior, embed_mask, flux, Prior.xdim, Prior.ydim, Prior.psize, s3, **kwargs)

    # Define constraint functions
    def flux_constraint(imvec):
        return regularizer(imvec, nprior, embed_mask, flux, Prior.xdim, Prior.ydim, Prior.psize, "flux", **kwargs)

    def flux_constraint_grad(imvec):
        return regularizergrad(imvec, nprior, embed_mask, flux, Prior.xdim, Prior.ydim, Prior.psize, "flux", **kwargs)

    def cm_constraint(imvec):
        return regularizer(imvec, nprior, embed_mask, flux, Prior.xdim, Prior.ydim, Prior.psize, "cm", **kwargs)

    def cm_constraint_grad(imvec):
        return regularizergrad(imvec, nprior, embed_mask, flux, Prior.xdim, Prior.ydim, Prior.psize, "cm", **kwargs)

    # Define the objective function and gradient
    def objfunc(imvec):
        if logim: imvec = np.exp(imvec)

        datterm  = alpha_d1 * (chisq1(imvec) - 1) + alpha_d2 * (chisq2(imvec) - 1) + alpha_d3 * (chisq3(imvec) - 1)
        regterm  = alpha_s1 * reg1(imvec) + alpha_s2 * reg2(imvec) + alpha_s3 * reg3(imvec)
        conterm  = alpha_flux * flux_constraint(imvec)  + alpha_cm * cm_constraint(imvec)

        return datterm + regterm + conterm

    def objgrad(imvec):
        if logim: imvec = np.exp(imvec)

        datterm  = alpha_d1 * chisq1grad(imvec) + alpha_d2 * chisq2grad(imvec) + alpha_d3 * chisq3grad(imvec)
        regterm  = alpha_s1 * reg1grad(imvec) + alpha_s2 * reg2grad(imvec) + alpha_s3 * reg3grad(imvec)
        conterm  = alpha_flux * flux_constraint_grad(imvec)  + alpha_cm * cm_constraint_grad(imvec)

        grad = datterm + regterm + conterm

        # chain rule term for change of variables
        if logim: grad *= imvec

        return grad

    # Define plotting function for each iteration
    global nit
    nit = 0
    def plotcur(im_step):
        global nit
        if logim: im_step = np.exp(im_step)
        if show_updates:
            chi2_1 = chisq1(im_step)
            chi2_2 = chisq2(im_step)
            chi2_3 = chisq3(im_step)
            s_1 = reg1(im_step)
            s_2 = reg2(im_step)
            s_3 = reg3(im_step)
            if np.any(np.invert(embed_mask)): im_step = embed(im_step, embed_mask)
            plot_i(im_step, Prior, nit, {d1:chi2_1, d2:chi2_2, d3:chi2_3}, pol=pol)
            print("i: %d chi2_1: %0.2f chi2_2: %0.2f chi2_3: %0.2f s_1: %0.2f s_2: %0.2f s_3: %0.2f" % (nit, chi2_1, chi2_2, chi2_3, s_1, s_2, s_3))
        nit += 1

    # Generate and the initial image
    if logim:
        xinit = np.log(ninit)
    else:
        xinit = ninit

    # Print stats
    print("Initial S_1: %f S_2: %f S_3: %f" % (reg1(ninit), reg2(ninit), reg3(ninit)))
    print("Initial Chi^2_1: %f Chi^2_2: %f Chi^2_3: %f" % (chisq1(ninit), chisq2(ninit), chisq3(ninit)))
    print("Initial Objective Function: %f" % (objfunc(xinit)))

    if d1 in DATATERMS:
        print("Total Data 1: ", (len(data1)))
    if d2 in DATATERMS:
        print("Total Data 2: ", (len(data2)))
    if d3 in DATATERMS:
        print("Total Data 3: ", (len(data3)))
    print("Total Pixel #: ",(len(Prior.imvec)))
    print("Clipped Pixel #: ",(len(ninit)))
    print()
    plotcur(xinit)

    # Minimize
    #stop2 = stop/(np.finfo(float).eps)
    optdict = {'maxiter':maxit, 'ftol':stop, 'maxcor':NHIST,'gtol':stop} # minimizer dict params
    tstart = time.time()
    if grads:
        res = opt.minimize(objfunc, xinit, method='L-BFGS-B', jac=objgrad,
                       options=optdict, callback=plotcur)
    else:
        res = opt.minimize(objfunc, xinit, method='L-BFGS-B',
                       options=optdict, callback=plotcur)

    tstop = time.time()

    # Format output
    out = res.x
    if logim: out = np.exp(res.x)
    if np.any(np.invert(embed_mask)): out = embed(out, embed_mask)

#    outim = image.Image(out.reshape(Prior.ydim, Prior.xdim), Prior.psize,
#                     Prior.ra, Prior.dec, rf=Prior.rf, source=Prior.source,
#                     mjd=Prior.mjd, pulse=Prior.pulse)

#    if len(Prior.qvec):
#        print("Preserving image complex polarization fractions!")
#        qvec = Prior.qvec * out / Prior.imvec
#        uvec = Prior.uvec * out / Prior.imvec
#        outim.add_qu(qvec.reshape(Prior.ydim, Prior.xdim), uvec.reshape(Prior.ydim, Prior.xdim))

    outim = image.Image(out.reshape(Prior.ydim, Prior.xdim),
                        Prior.psize, Prior.ra, Prior.dec,
                        rf=Prior.rf, source=Prior.source,
                        polrep=Prior.polrep, pol_prim=pol, 
                        mjd=Prior.mjd, time=Prior.time, pulse=Prior.pulse)


    # copy over other polarizations
    for pol2 in list(outim._imdict.keys()):
        if pol2==outim.pol_prim: continue
        polvec = InitIm._imdict[pol2]
        if len(polvec):
            polarr=polvec.reshape(outim.ydim, outim.xdim)
            outim.add_pol_image(polarr, pol2)

    # Print stats
    print("time: %f s" % (tstop - tstart))
    print("J: %f" % res.fun)
    print("Final Chi^2_1: %f Chi^2_2: %f  Chi^2_3: %f" % (chisq1(out[embed_mask]), chisq2(out[embed_mask]), chisq3(out[embed_mask])))
    print(res.message)

    # Return Image object
    return outim

##################################################################################################
# Wrapper Functions
##################################################################################################

def chisq(imvec, A, data, sigma, dtype, ttype='direct', mask=None):
    """return the chi^2 for the appropriate dtype
    """

    if mask is None: mask=[]
    chisq = 1
    if not dtype in DATATERMS:
        return chisq

    if ttype not in ['fast','direct','nfft']:
        raise Exception("Possible ttype values are 'fast', 'direct'!, 'nfft!'")

    if ttype == 'direct':
        if dtype == 'vis':
            chisq = chisq_vis(imvec, A, data, sigma)
        elif dtype == 'amp':
            chisq = chisq_amp(imvec, A, data, sigma)
        elif dtype == 'logamp':
            chisq = chisq_logamp(imvec, A, data, sigma)
        elif dtype == 'bs':
            chisq = chisq_bs(imvec, A, data, sigma)
        elif dtype == 'cphase':
            chisq = chisq_cphase(imvec, A, data, sigma)
        elif dtype == 'camp':
            chisq = chisq_camp(imvec, A, data, sigma)
        elif dtype == 'logcamp':
            chisq = chisq_logcamp(imvec, A, data, sigma)

    elif ttype== 'fast':
        if len(mask)>0 and np.any(np.invert(mask)):
            imvec = embed(imvec, mask, randomfloor=True)

        vis_arr = fft_imvec(imvec, A[0])
        if dtype == 'vis':
            chisq = chisq_vis_fft(vis_arr, A, data, sigma)
        elif dtype == 'amp':
            chisq = chisq_amp_fft(vis_arr, A, data, sigma)
        elif dtype == 'logamp':
            chisq = chisq_logamp_fft(vis_arr, A, data, sigma)
        elif dtype == 'bs':
            chisq = chisq_bs_fft(vis_arr, A, data, sigma)
        elif dtype == 'cphase':
            chisq = chisq_cphase_fft(vis_arr, A, data, sigma)
        elif dtype == 'camp':
            chisq = chisq_camp_fft(vis_arr, A, data, sigma)
        elif dtype == 'logcamp':
            chisq = chisq_logcamp_fft(vis_arr, A, data, sigma)

    elif ttype== 'nfft':
        if len(mask)>0 and np.any(np.invert(mask)):
            imvec = embed(imvec, mask, randomfloor=True)

        if dtype == 'vis':
            chisq = chisq_vis_nfft(imvec, A, data, sigma)
        elif dtype == 'amp':
            chisq = chisq_amp_nfft(imvec, A, data, sigma)
        elif dtype == 'logamp':
            chisq = chisq_logamp_nfft(imvec, A, data, sigma)
        elif dtype == 'bs':
            chisq = chisq_bs_nfft(imvec, A, data, sigma)
        elif dtype == 'cphase':
            chisq = chisq_cphase_nfft(imvec, A, data, sigma)
        elif dtype == 'camp':
            chisq = chisq_camp_nfft(imvec, A, data, sigma)
        elif dtype == 'logcamp':
            chisq = chisq_logcamp_nfft(imvec, A, data, sigma)

    return chisq

def chisqgrad(imvec, A, data, sigma, dtype, ttype='direct', mask=None):
    """return the chi^2 gradient for the appropriate dtype
    """

    if mask is None: mask=[]
    chisqgrad = np.zeros(len(imvec))
    if not dtype in DATATERMS:
        return chisqgrad

    if ttype not in ['fast','direct','nfft']:
        raise Exception("Possible ttype values are 'fast', 'direct','nfft'!")

    if ttype == 'direct':
        if dtype == 'vis':
            chisqgrad = chisqgrad_vis(imvec, A, data, sigma)
        elif dtype == 'amp':
            chisqgrad = chisqgrad_amp(imvec, A, data, sigma)
        elif dtype == 'logamp':
            chisqgrad = chisqgrad_logamp(imvec, A, data, sigma)
        elif dtype == 'bs':
            chisqgrad = chisqgrad_bs(imvec, A, data, sigma)
        elif dtype == 'cphase':
            chisqgrad = chisqgrad_cphase(imvec, A, data, sigma)
        elif dtype == 'camp':
            chisqgrad = chisqgrad_camp(imvec, A, data, sigma)
        elif dtype == 'logcamp':
            chisqgrad = chisqgrad_logcamp(imvec, A, data, sigma)

    elif ttype== 'fast':
        if len(mask)>0 and np.any(np.invert(mask)):
            imvec = embed(imvec, mask, randomfloor=True)
        vis_arr = fft_imvec(imvec, A[0])

        if dtype == 'vis':
            chisqgrad = chisqgrad_vis_fft(vis_arr, A, data, sigma)
        elif dtype == 'amp':
            chisqgrad = chisqgrad_amp_fft(vis_arr, A, data, sigma)
        elif dtype == 'logamp':
            chisqgrad = chisqgrad_logamp_fft(vis_arr, A, data, sigma)
        elif dtype == 'bs':
            chisqgrad = chisqgrad_bs_fft(vis_arr, A, data, sigma)
        elif dtype == 'cphase':
            chisqgrad = chisqgrad_cphase_fft(vis_arr, A, data, sigma)
        elif dtype == 'camp':
            chisqgrad = chisqgrad_camp_fft(vis_arr, A, data, sigma)
        elif dtype == 'logcamp':
            chisqgrad = chisqgrad_logcamp_fft(vis_arr, A, data, sigma)

        if len(mask)>0 and np.any(np.invert(mask)):
            chisqgrad = chisqgrad[mask]

    elif ttype== 'nfft':
        if len(mask)>0 and np.any(np.invert(mask)):
            imvec = embed(imvec, mask, randomfloor=True)

        if dtype == 'vis':
            chisqgrad = chisqgrad_vis_nfft(imvec, A, data, sigma)
        elif dtype == 'amp':
            chisqgrad = chisqgrad_amp_nfft(imvec, A, data, sigma)
        elif dtype == 'logamp':
            chisqgrad = chisqgrad_logamp_nfft(imvec, A, data, sigma)
        elif dtype == 'bs':
            chisqgrad = chisqgrad_bs_nfft(imvec, A, data, sigma)
        elif dtype == 'cphase':
            chisqgrad = chisqgrad_cphase_nfft(imvec, A, data, sigma)
        elif dtype == 'camp':
            chisqgrad = chisqgrad_camp_nfft(imvec, A, data, sigma)
        elif dtype == 'logcamp':
            chisqgrad = chisqgrad_logcamp_nfft(imvec, A, data, sigma)

        if len(mask)>0 and np.any(np.invert(mask)):
            chisqgrad = chisqgrad[mask]

    return chisqgrad


def regularizer(imvec, nprior, mask, flux, xdim, ydim, psize, stype, **kwargs):
    """return the regularizer value
    """

    norm_reg = kwargs.get('norm_reg', NORM_REGULARIZER)
    beam_size = kwargs.get('beam_size', psize)
    alpha_A = kwargs.get('alpha_A', 1.0)

    if stype == "flux":
        s = -sflux(imvec, nprior, flux, norm_reg=norm_reg)
    elif stype == "cm":
        s = -scm(imvec, xdim, ydim, psize, flux, mask, norm_reg=norm_reg, beam_size=beam_size)
    elif stype == "simple":
        s = -ssimple(imvec, nprior, flux, norm_reg=norm_reg)
    elif stype == "l1":
        s = -sl1(imvec, nprior, flux, norm_reg=norm_reg)
    elif stype == "lA":
        s = -slA(imvec, nprior, psize, flux, beam_size, alpha_A, norm_reg)
    elif stype == "gs":
        s = -sgs(imvec, nprior, flux, norm_reg=norm_reg)
    elif stype == "patch":
        s = -spatch(imvec, nprior, flux, norm_reg=norm_reg)
    elif stype == "tv":
        if np.any(np.invert(mask)):
            imvec = embed(imvec, mask, randomfloor=True)
        s = -stv(imvec, xdim, ydim, psize, flux, norm_reg=norm_reg, beam_size=beam_size)
    elif stype == "tv2":
        if np.any(np.invert(mask)):
            imvec = embed(imvec, mask, randomfloor=True)
        s = -stv2(imvec, xdim, ydim, psize, flux, norm_reg=norm_reg, beam_size=beam_size)
    elif stype == "compact":
        if np.any(np.invert(mask)):
            imvec = embed(imvec, mask, randomfloor=True)
        s = -scompact(imvec, xdim, ydim, psize, flux, norm_reg=norm_reg)
    elif stype == "compact2":
        if np.any(np.invert(mask)):
            imvec = embed(imvec, mask, randomfloor=True)
        s = -scompact2(imvec, xdim, ydim, psize, flux, norm_reg=norm_reg)
    elif stype == "rgauss":
        #additional key words for gaussian regularizer 
        major = kwargs.get('major',1.0)
        minor = kwargs.get('minor',1.0)
        PA = kwargs.get('PA',1.0)

        if np.any(np.invert(mask)):
            imvec = embed(imvec, mask, randomfloor=True)         
        s = -sgauss(imvec, xdim, ydim, psize, major=major, minor=minor, PA=PA)
    else:
        s = 0

    return s

def regularizergrad(imvec, nprior, mask, flux, xdim, ydim, psize, stype, **kwargs):
    """return the regularizer gradient
    """

    norm_reg = kwargs.get('norm_reg', NORM_REGULARIZER)
    beam_size = kwargs.get('beam_size', psize)
    alpha_A = kwargs.get('alpha_A', 1.0)

    if stype == "flux":
        s = -sfluxgrad(imvec, nprior, flux, norm_reg=norm_reg)
    elif stype == "cm":
        s = -scmgrad(imvec, xdim, ydim, psize, flux, mask, norm_reg=norm_reg, beam_size=beam_size)
    elif stype == "simple":
        s = -ssimplegrad(imvec, nprior, flux, norm_reg=norm_reg)
    elif stype == "l1":
        s = -sl1grad(imvec, nprior, flux, norm_reg=norm_reg)
    elif stype == "lA":
        s = -slAgrad(imvec, nprior, psize, flux, beam_size, alpha_A, norm_reg)
    elif stype == "gs":
        s = -sgsgrad(imvec, nprior, flux, norm_reg=norm_reg)
    elif stype == "patch":
        s = -spatchgrad(imvec, nprior, flux, norm_reg=norm_reg)
    elif stype == "tv":
        if np.any(np.invert(mask)):
            imvec = embed(imvec, mask, randomfloor=True)
        s = -stvgrad(imvec, xdim, ydim, psize, flux, norm_reg=norm_reg, beam_size=beam_size)
        s = s[mask]
    elif stype == "tv2":
        if np.any(np.invert(mask)):
            imvec = embed(imvec, mask, randomfloor=True)
        s = -stv2grad(imvec, xdim, ydim, psize, flux, norm_reg=norm_reg, beam_size=beam_size)
        s = s[mask]
    elif stype == "compact":
        if np.any(np.invert(mask)):
            imvec = embed(imvec, mask, randomfloor=True)
        s = -scompactgrad(imvec, xdim, ydim, psize, flux, norm_reg=norm_reg)
        s = s[mask]
    elif stype == "compact2":
        if np.any(np.invert(mask)):
            imvec = embed(imvec, mask, randomfloor=True)
        s = -scompact2grad(imvec, xdim, ydim, psize, flux, norm_reg=norm_reg)
        s = s[mask]
    elif stype == "rgauss":
        #additional key words for gaussian regularizer 
        major = kwargs.get('major',1.0)
        minor = kwargs.get('minor',1.0)
        PA = kwargs.get('PA',1.0)

        if np.any(np.invert(mask)):
            imvec = embed(imvec, mask, randomfloor=True)
        s = -sgauss_grad(imvec, xdim, ydim, psize, major, minor, PA)
        s = s[mask]
    else:
        s = np.zeros(len(imvec))

    return s

def chisqdata(Obsdata, Prior, mask, dtype, pol='I', **kwargs):

    """Return the data, sigma, and matrices for the appropriate dtype
    """

    ttype=kwargs.get('ttype','direct')
    (data, sigma, A) = (False, False, False)
    if ttype not in ['fast','direct','nfft']:
        raise Exception("Possible ttype values are 'fast', 'direct','nfft'!")

    if ttype=='direct':
        if dtype == 'vis':
            (data, sigma, A) = chisqdata_vis(Obsdata, Prior, mask, pol=pol, **kwargs)
        elif dtype == 'amp' or dtype == 'logamp':
            (data, sigma, A) = chisqdata_amp(Obsdata, Prior, mask, pol=pol,**kwargs)
        elif dtype == 'bs':
            (data, sigma, A) = chisqdata_bs(Obsdata, Prior, mask, pol=pol,**kwargs)
        elif dtype == 'cphase':
            (data, sigma, A) = chisqdata_cphase(Obsdata, Prior, mask, pol=pol,**kwargs)
        elif dtype == 'camp':
            (data, sigma, A) = chisqdata_camp(Obsdata, Prior, mask, pol=pol,**kwargs)
        elif dtype == 'logcamp':
            (data, sigma, A) = chisqdata_logcamp(Obsdata, Prior, mask, pol=pol,**kwargs)

    elif ttype=='fast':
        if dtype=='vis':
            (data, sigma, A) = chisqdata_vis_fft(Obsdata, Prior, pol=pol, **kwargs)
        elif dtype == 'amp' or dtype == 'logamp':
            (data, sigma, A) = chisqdata_amp_fft(Obsdata, Prior, pol=pol, **kwargs)
        elif dtype == 'bs':
            (data, sigma, A) = chisqdata_bs_fft(Obsdata, Prior, pol=pol, **kwargs)
        elif dtype == 'cphase':
            (data, sigma, A) = chisqdata_cphase_fft(Obsdata, Prior, pol=pol, **kwargs)
        elif dtype == 'camp':
            (data, sigma, A) = chisqdata_camp_fft(Obsdata, Prior, pol=pol, **kwargs)
        elif dtype == 'logcamp':
            (data, sigma, A) = chisqdata_logcamp_fft(Obsdata, Prior, pol=pol, **kwargs)

    elif ttype=='nfft':
        if dtype=='vis':
            (data, sigma, A) = chisqdata_vis_nfft(Obsdata, Prior, pol=pol, **kwargs)
        elif dtype == 'amp' or dtype == 'logamp':
            (data, sigma, A) = chisqdata_amp_nfft(Obsdata, Prior, pol=pol, **kwargs)
        elif dtype == 'bs':
            (data, sigma, A) = chisqdata_bs_nfft(Obsdata, Prior, pol=pol, **kwargs)
        elif dtype == 'cphase':
            (data, sigma, A) = chisqdata_cphase_nfft(Obsdata, Prior, pol=pol, **kwargs)
        elif dtype == 'camp':
            (data, sigma, A) = chisqdata_camp_nfft(Obsdata, Prior, pol=pol, **kwargs)
        elif dtype == 'logcamp':
            (data, sigma, A) = chisqdata_logcamp_nfft(Obsdata, Prior, pol=pol, **kwargs)


    return (data, sigma, A)


##################################################################################################
# DFT Chi-squared and Gradient Functions
##################################################################################################

def chisq_vis(imvec, Amatrix, vis, sigma):
    """Visibility chi-squared"""

    samples = np.dot(Amatrix, imvec)
    return np.sum(np.abs((samples-vis)/sigma)**2)/(2*len(vis))

def chisqgrad_vis(imvec, Amatrix, vis, sigma):
    """The gradient of the visibility chi-squared"""

    samples = np.dot(Amatrix, imvec)
    wdiff = (vis - samples)/(sigma**2)

    out = -np.real(np.dot(Amatrix.conj().T, wdiff))/len(vis)
    return out

def chisq_amp(imvec, A, amp, sigma):
    """Visibility Amplitudes (normalized) chi-squared"""

    amp_samples = np.abs(np.dot(A, imvec))
    return np.sum(np.abs((amp - amp_samples)/sigma)**2)/len(amp)

def chisqgrad_amp(imvec, A, amp, sigma):
    """The gradient of the amplitude chi-squared"""

    i1 = np.dot(A, imvec)
    amp_samples = np.abs(i1)

    pp = ((amp - amp_samples) * amp_samples) / (sigma**2) / i1
    out = (-2.0/len(amp)) * np.real(np.dot(pp, A))
    return out

def chisq_bs(imvec, Amatrices, bis, sigma):
    """Bispectrum chi-squared"""

    bisamples = np.dot(Amatrices[0], imvec) * np.dot(Amatrices[1], imvec) * np.dot(Amatrices[2], imvec)
    chisq= np.sum(np.abs(((bis - bisamples)/sigma))**2)/(2.*len(bis))
    return chisq

def chisqgrad_bs(imvec, Amatrices, bis, sigma):
    """The gradient of the bispectrum chi-squared"""

    bisamples = np.dot(Amatrices[0], imvec) * np.dot(Amatrices[1], imvec) * np.dot(Amatrices[2], imvec)
    wdiff = ((bis - bisamples).conj())/(sigma**2)
    pt1 = wdiff * np.dot(Amatrices[1],imvec) * np.dot(Amatrices[2],imvec)
    pt2 = wdiff * np.dot(Amatrices[0],imvec) * np.dot(Amatrices[2],imvec)
    pt3 = wdiff * np.dot(Amatrices[0],imvec) * np.dot(Amatrices[1],imvec)
    out = -np.real(np.dot(pt1, Amatrices[0]) + np.dot(pt2, Amatrices[1]) + np.dot(pt3, Amatrices[2]))/len(bis)
    return out

def chisq_cphase(imvec, Amatrices, clphase, sigma):
    """Closure Phases (normalized) chi-squared"""
    clphase = clphase * DEGREE
    sigma = sigma * DEGREE
    clphase_samples = np.angle(np.dot(Amatrices[0], imvec) * np.dot(Amatrices[1], imvec) * np.dot(Amatrices[2], imvec))
    chisq= (2.0/len(clphase)) * np.sum((1.0 - np.cos(clphase-clphase_samples))/(sigma**2))
    return chisq

def chisqgrad_cphase(imvec, Amatrices, clphase, sigma):
    """The gradient of the closure phase chi-squared"""
    clphase = clphase * DEGREE
    sigma = sigma * DEGREE

    i1 = np.dot(Amatrices[0], imvec)
    i2 = np.dot(Amatrices[1], imvec)
    i3 = np.dot(Amatrices[2], imvec)
    clphase_samples = np.angle(i1 * i2 * i3)

    pref = np.sin(clphase - clphase_samples)/(sigma**2)
    pt1  = pref/i1
    pt2  = pref/i2
    pt3  = pref/i3
    out  = -(2.0/len(clphase)) * np.imag(np.dot(pt1, Amatrices[0]) + np.dot(pt2, Amatrices[1]) + np.dot(pt3, Amatrices[2]))
    return out

def chisq_camp(imvec, Amatrices, clamp, sigma):
    """Closure Amplitudes (normalized) chi-squared"""

    clamp_samples = np.abs(np.dot(Amatrices[0], imvec) * np.dot(Amatrices[1], imvec) / (np.dot(Amatrices[2], imvec) * np.dot(Amatrices[3], imvec)))
    chisq = np.sum(np.abs((clamp - clamp_samples)/sigma)**2)/len(clamp)
    return chisq

def chisqgrad_camp(imvec, Amatrices, clamp, sigma):
    """The gradient of the closure amplitude chi-squared"""

    i1 = np.dot(Amatrices[0], imvec)
    i2 = np.dot(Amatrices[1], imvec)
    i3 = np.dot(Amatrices[2], imvec)
    i4 = np.dot(Amatrices[3], imvec)
    clamp_samples = np.abs((i1 * i2)/(i3 * i4))

    pp = ((clamp - clamp_samples) * clamp_samples)/(sigma**2)
    pt1 =  pp/i1
    pt2 =  pp/i2
    pt3 = -pp/i3
    pt4 = -pp/i4
    out = (-2.0/len(clamp)) * np.real(np.dot(pt1, Amatrices[0]) + np.dot(pt2, Amatrices[1]) + np.dot(pt3, Amatrices[2]) + np.dot(pt4, Amatrices[3]))
    return out

def chisq_logcamp(imvec, Amatrices, log_clamp, sigma):
    """Log Closure Amplitudes (normalized) chi-squared"""

    a1 = np.abs(np.dot(Amatrices[0], imvec))
    a2 = np.abs(np.dot(Amatrices[1], imvec))
    a3 = np.abs(np.dot(Amatrices[2], imvec))
    a4 = np.abs(np.dot(Amatrices[3], imvec))

    samples = np.log(a1) + np.log(a2) - np.log(a3) - np.log(a4)
    chisq = np.sum(np.abs((log_clamp - samples)/sigma)**2) / (len(log_clamp))
    return  chisq

def chisqgrad_logcamp(imvec, Amatrices, log_clamp, sigma):
    """The gradient of the Log closure amplitude chi-squared"""

    i1 = np.dot(Amatrices[0], imvec)
    i2 = np.dot(Amatrices[1], imvec)
    i3 = np.dot(Amatrices[2], imvec)
    i4 = np.dot(Amatrices[3], imvec)
    log_clamp_samples = np.log(np.abs(i1)) + np.log(np.abs(i2)) - np.log(np.abs(i3)) - np.log(np.abs(i4))

    pp = (log_clamp - log_clamp_samples) / (sigma**2)
    pt1 = pp / i1
    pt2 = pp / i2
    pt3 = -pp / i3
    pt4 = -pp / i4
    out = (-2.0/len(log_clamp)) * np.real(np.dot(pt1, Amatrices[0]) + np.dot(pt2, Amatrices[1]) + np.dot(pt3, Amatrices[2]) + np.dot(pt4, Amatrices[3]))
    return out

def chisq_logamp(imvec, A, amp, sigma):
    """Log Visibility Amplitudes (normalized) chi-squared"""

    # to lowest order the variance on the logarithm of a quantity x is
    # sigma^2_log(x) = sigma^2/x^2
    logsigma = sigma / amp

    amp_samples = np.abs(np.dot(A, imvec))
    return np.sum(np.abs((np.log(amp) - np.log(amp_samples))/logsigma)**2)/len(amp)

def chisqgrad_logamp(imvec, A, amp, sigma):
    """The gradient of the Log amplitude chi-squared"""

    # to lowest order the variance on the logarithm of a quantity x is
    # sigma^2_log(x) = sigma^2/x^2
    logsigma = sigma / amp

    i1 = np.dot(A, imvec)
    amp_samples = np.abs(i1)

    pp = ((np.log(amp) - np.log(amp_samples))) / (logsigma**2) / i1
    out = (-2.0/len(amp)) * np.real(np.dot(pp, A))
    return out

##################################################################################################
# FFT Chi-squared and Gradient Functions
##################################################################################################
def chisq_vis_fft(vis_arr, A, vis, sigma):
    """Visibility chi-squared from fft
    """

    im_info, sampler_info_list, gridder_info_list = A
    samples = sampler(vis_arr, sampler_info_list, sample_type="vis")

    chisq = np.sum(np.abs((samples-vis)/sigma)**2)/(2*len(vis))

    return chisq

def chisqgrad_vis_fft(vis_arr, A, vis, sigma):

    """The gradient of the visibility chi-squared from fft
    """

    im_info, sampler_info_list, gridder_info_list = A

    # samples and gradient FT
    pulsefac = sampler_info_list[0].pulsefac
    samples = sampler(vis_arr, sampler_info_list, sample_type="vis")
    wdiff_vec = (-1.0/len(vis)*(vis - samples)/(sigma**2)) * pulsefac.conj()

    # Setup and perform the inverse FFT
    wdiff_arr = gridder([wdiff_vec], gridder_info_list)
    grad_arr = np.fft.ifftshift(np.fft.ifft2(np.fft.fftshift(wdiff_arr)))
    grad_arr = grad_arr * (im_info.npad * im_info.npad)

    # extract relevant cells and flatten
    # TODO or is x<-->y??
    out = np.real(grad_arr[im_info.padvalx1:-im_info.padvalx2, im_info.padvaly1:-im_info.padvaly2].flatten())

    return out

def chisq_amp_fft(vis_arr, A, amp, sigma):
    """Visibility amplitude chi-squared from fft
    """

    im_info, sampler_info_list, gridder_info_list = A
    amp_samples = np.abs(sampler(vis_arr, sampler_info_list, sample_type="vis"))
    chisq = np.sum(np.abs((amp_samples-amp)/sigma)**2)/(len(amp))
    return chisq

def chisqgrad_amp_fft(vis_arr, A, amp, sigma):

    """The gradient of the amplitude chi-kernesquared
    """

    im_info, sampler_info_list, gridder_info_list = A

    # samples
    samples = sampler(vis_arr, sampler_info_list, sample_type="vis")
    amp_samples = np.abs(samples)

    # gradient FT
    pulsefac = sampler_info_list[0].pulsefac
    wdiff_vec = (-2.0/len(amp)*((amp - amp_samples) * amp_samples) / (sigma**2) / samples.conj()) * pulsefac.conj()

    # Setup and perform the inverse FFT
    wdiff_arr = gridder([wdiff_vec], gridder_info_list)
    grad_arr = np.fft.ifftshift(np.fft.ifft2(np.fft.fftshift(wdiff_arr)))
    grad_arr = grad_arr * (im_info.npad * im_info.npad)

    # extract relevent cells and flatten
    # TODO or is x<-->y??
    out = np.real(grad_arr[im_info.padvalx1:-im_info.padvalx2,im_info.padvaly1:-im_info.padvaly2].flatten())

    return out

def chisq_bs_fft(vis_arr, A, bis, sigma):
    """Bispectrum chi-squared from fft"""

    im_info, sampler_info_list, gridder_info_list = A
    bisamples = sampler(vis_arr, sampler_info_list, sample_type="bs")

    return np.sum(np.abs(((bis - bisamples)/sigma))**2)/(2.*len(bis))

def chisqgrad_bs_fft(vis_arr, A, bis, sigma):

    """The gradient of the amplitude chi-squared
    """
    im_info, sampler_info_list, gridder_info_list = A

    v1 = sampler(vis_arr, [sampler_info_list[0]], sample_type="vis")
    v2 = sampler(vis_arr, [sampler_info_list[1]], sample_type="vis")
    v3 = sampler(vis_arr, [sampler_info_list[2]], sample_type="vis")
    bisamples = v1*v2*v3

    wdiff = -1.0/len(bis)*(bis - bisamples)/(sigma**2)

    pt1 = wdiff * (v2 * v3).conj() * sampler_info_list[0].pulsefac.conj()
    pt2 = wdiff * (v1 * v3).conj() * sampler_info_list[1].pulsefac.conj()
    pt3 = wdiff * (v1 * v2).conj() * sampler_info_list[2].pulsefac.conj()

    # Setup and perform the inverse FFT
    wdiff = gridder([pt1,pt2,pt3], gridder_info_list)
    grad_arr = np.fft.ifftshift(np.fft.ifft2(np.fft.fftshift(wdiff)))
    grad_arr = grad_arr * (im_info.npad * im_info.npad)

    # extract relevant cells and flatten
    # TODO or is x<-->y??
    out = np.real(grad_arr[im_info.padvalx1:-im_info.padvalx2,im_info.padvaly1:-im_info.padvaly2].flatten())
    return out

def chisq_cphase_fft(vis_arr, A, clphase, sigma):
    """Closure Phases (normalized) chi-squared from fft
    """

    clphase = clphase * DEGREE
    sigma = sigma * DEGREE

    im_info, sampler_info_list, gridder_info_list = A
    clphase_samples = np.angle(sampler(vis_arr, sampler_info_list, sample_type="bs"))

    chisq = (2.0/len(clphase)) * np.sum((1.0 - np.cos(clphase-clphase_samples))/(sigma**2))
    return chisq

def chisqgrad_cphase_fft(vis_arr, A, clphase, sigma):
    """The gradient of the closure phase chi-squared from fft"""

    clphase = clphase * DEGREE
    sigma = sigma * DEGREE
    im_info, sampler_info_list, gridder_info_list = A

    #sample visibilities and closure phases
    v1 = sampler(vis_arr, [sampler_info_list[0]], sample_type="vis")
    v2 = sampler(vis_arr, [sampler_info_list[1]], sample_type="vis")
    v3 = sampler(vis_arr, [sampler_info_list[2]], sample_type="vis")
    clphase_samples = np.angle(v1*v2*v3)

    pref = (2.0/len(clphase)) * np.sin(clphase - clphase_samples)/(sigma**2)
    pt1  = pref/v1.conj() * sampler_info_list[0].pulsefac.conj()
    pt2  = pref/v2.conj() * sampler_info_list[1].pulsefac.conj()
    pt3  = pref/v3.conj() * sampler_info_list[2].pulsefac.conj()

    # Setup and perform the inverse FFT
    wdiff = gridder([pt1,pt2,pt3], gridder_info_list)
    grad_arr = np.fft.ifftshift(np.fft.ifft2(np.fft.fftshift(wdiff)))
    grad_arr = grad_arr * (im_info.npad * im_info.npad)

    # extract relevant cells and flatten
    # TODO or is x<-->y??
    out = np.imag(grad_arr[im_info.padvalx1:-im_info.padvalx2,im_info.padvaly1:-im_info.padvaly2].flatten())

    return out

def chisq_camp_fft(vis_arr, A, clamp, sigma):
    """Closure Amplitudes (normalized) chi-squared from fft
    """

    im_info, sampler_info_list, gridder_info_list = A
    clamp_samples = sampler(vis_arr, sampler_info_list, sample_type="camp")
    chisq = np.sum(np.abs((clamp - clamp_samples)/sigma)**2)/len(clamp)
    return chisq

def chisqgrad_camp_fft(vis_arr, A, clamp, sigma):

    """The gradient of the closure amplitude chi-squared from fft
    """

    im_info, sampler_info_list, gridder_info_list = A

    # sampled visibility and closure amplitudes
    v1 = sampler(vis_arr, [sampler_info_list[0]], sample_type="vis")
    v2 = sampler(vis_arr, [sampler_info_list[1]], sample_type="vis")
    v3 = sampler(vis_arr, [sampler_info_list[2]], sample_type="vis")
    v4 = sampler(vis_arr, [sampler_info_list[3]], sample_type="vis")
    clamp_samples = np.abs((v1 * v2)/(v3 * v4))

    # gradient components
    pp = (-2.0/len(clamp)) * ((clamp - clamp_samples) * clamp_samples)/(sigma**2)
    pt1 =  pp/v1.conj()* sampler_info_list[0].pulsefac.conj()
    pt2 =  pp/v2.conj()* sampler_info_list[1].pulsefac.conj()
    pt3 = -pp/v3.conj()* sampler_info_list[2].pulsefac.conj()
    pt4 = -pp/v4.conj()* sampler_info_list[3].pulsefac.conj()

    # Setup and perform the inverse FFT
    wdiff = gridder([pt1,pt2,pt3,pt4], gridder_info_list)
    grad_arr = np.fft.ifftshift(np.fft.ifft2(np.fft.fftshift(wdiff)))
    grad_arr = grad_arr * (im_info.npad * im_info.npad)

    # extract relevant cells and flatten
    # TODO or is x<-->y??
    out = np.real(grad_arr[im_info.padvalx1:-im_info.padvalx2,im_info.padvaly1:-im_info.padvaly2].flatten())

    return out

def chisq_logcamp_fft(vis_arr, A, log_clamp, sigma):
    """Closure Amplitudes (normalized) chi-squared from fft
    """

    im_info, sampler_info_list, gridder_info_list = A
    log_clamp_samples = np.log(sampler(vis_arr, sampler_info_list, sample_type='camp'))

    chisq = np.sum(np.abs((log_clamp - log_clamp_samples)/sigma)**2) / (len(log_clamp))

    return chisq

def chisqgrad_logcamp_fft(vis_arr, A, log_clamp, sigma):

    """The gradient of the closure amplitude chi-squared from fft
    """

    im_info, sampler_info_list, gridder_info_list = A

    # sampled visibility and closure amplitudes
    v1 = sampler(vis_arr, [sampler_info_list[0]], sample_type="vis")
    v2 = sampler(vis_arr, [sampler_info_list[1]], sample_type="vis")
    v3 = sampler(vis_arr, [sampler_info_list[2]], sample_type="vis")
    v4 = sampler(vis_arr, [sampler_info_list[3]], sample_type="vis")

    log_clamp_samples = np.log(np.abs((v1 * v2)/(v3 * v4)))

    # gradient components
    pp = (-2.0/len(log_clamp)) * (log_clamp - log_clamp_samples) / (sigma**2)
    pt1 = pp / v1.conj()* sampler_info_list[0].pulsefac.conj()
    pt2 = pp / v2.conj()* sampler_info_list[1].pulsefac.conj()
    pt3 = -pp / v3.conj()* sampler_info_list[2].pulsefac.conj()
    pt4 = -pp / v4.conj()* sampler_info_list[3].pulsefac.conj()

    # Setup and perform the inverse FFT
    wdiff = gridder([pt1,pt2,pt3,pt4], gridder_info_list)
    grad_arr = np.fft.ifftshift(np.fft.ifft2(np.fft.fftshift(wdiff)))
    grad_arr = grad_arr * (im_info.npad * im_info.npad)

    # extract relevant cells and flatten
    # TODO or is x<-->y??
    out = np.real(grad_arr[im_info.padvalx1:-im_info.padvalx2,im_info.padvaly1:-im_info.padvaly2].flatten())

    return out


def chisq_logamp_fft(vis_arr, A, amp, sigma):
    """Visibility amplitude chi-squared from fft
    """

    # to lowest order the variance on the logarithm of a quantity x is
    # sigma^2_log(x) = sigma^2/x^2
    logsigma = sigma / amp

    im_info, sampler_info_list, gridder_info_list = A
    amp_samples = np.abs(sampler(vis_arr, sampler_info_list, sample_type="vis"))
    chisq = np.sum(np.abs((np.log(amp_samples)-np.log(amp))/logsigma)**2)/(len(amp))
    return chisq

def chisqgrad_logamp_fft(vis_arr, A, amp, sigma):

    """The gradient of the amplitude chi-kernesquared
    """

    im_info, sampler_info_list, gridder_info_list = A

    # samples
    samples = sampler(vis_arr, sampler_info_list, sample_type="vis")
    amp_samples = np.abs(samples)

    # gradient FT
    logsigma = sigma / amp
    pulsefac = sampler_info_list[0].pulsefac
    wdiff_vec = (-2.0/len(amp)*((np.log(amp) - np.log(amp_samples))) / (logsigma**2) / samples.conj()) * pulsefac.conj()

    # Setup and perform the inverse FFT
    wdiff_arr = gridder([wdiff_vec], gridder_info_list)
    grad_arr = np.fft.ifftshift(np.fft.ifft2(np.fft.fftshift(wdiff_arr)))
    grad_arr = grad_arr * (im_info.npad * im_info.npad)

    # extract relevent cells and flatten
    # TODO or is x<-->y??
    out = np.real(grad_arr[im_info.padvalx1:-im_info.padvalx2,im_info.padvaly1:-im_info.padvaly2].flatten())

    return out

##################################################################################################
# NFFT Chi-squared and Gradient Functions
##################################################################################################
def chisq_vis_nfft(imvec, A, vis, sigma):
    """Visibility chi-squared from nfft
    """

    #get nfft object
    nfft_info = A[0]
    plan = nfft_info.plan
    pulsefac = nfft_info.pulsefac

    #compute uniform --> nonuniform transform
    plan.f_hat = imvec.copy().reshape((nfft_info.ydim,nfft_info.xdim)).T
    plan.trafo()
    samples = plan.f.copy()*pulsefac

    #compute chi^2
    chisq = np.sum(np.abs((samples-vis)/sigma)**2)/(2*len(vis))

    return chisq

def chisqgrad_vis_nfft(imvec, A, vis, sigma):

    """The gradient of the visibility chi-squared from nfft
    """

    #get nfft object
    nfft_info = A[0]
    plan = nfft_info.plan
    pulsefac = nfft_info.pulsefac

    #compute uniform --> nonuniform transform
    plan.f_hat = imvec.copy().reshape((nfft_info.ydim,nfft_info.xdim)).T
    plan.trafo()
    samples = plan.f.copy()*pulsefac

    # gradient vec for adjoint FT
    wdiff_vec = (-1.0/len(vis)*(vis - samples)/(sigma**2)) * pulsefac.conj()
    plan.f = wdiff_vec
    plan.adjoint()
    grad = np.real((plan.f_hat.copy().T).reshape(nfft_info.xdim*nfft_info.ydim))

    return grad

def chisq_amp_nfft(imvec, A, amp, sigma):
    """Visibility amplitude chi-squared from nfft
    """
    #get nfft object
    nfft_info = A[0]
    plan = nfft_info.plan
    pulsefac = nfft_info.pulsefac

    #compute uniform --> nonuniform transform
    plan.f_hat = imvec.copy().reshape((nfft_info.ydim,nfft_info.xdim)).T
    plan.trafo()
    samples = plan.f.copy()*pulsefac

    #compute chi^2
    amp_samples = np.abs(samples)
    chisq = np.sum(np.abs((amp_samples-amp)/sigma)**2)/(len(amp))

    return chisq

def chisqgrad_amp_nfft(imvec, A, amp, sigma):

    """The gradient of the amplitude chi-squared from nfft
    """

    #get nfft object
    nfft_info = A[0]
    plan = nfft_info.plan
    pulsefac = nfft_info.pulsefac

    #compute uniform --> nonuniform transform
    plan.f_hat = imvec.copy().reshape((nfft_info.ydim,nfft_info.xdim)).T
    plan.trafo()
    samples = plan.f.copy()*pulsefac
    amp_samples=np.abs(samples)

    # gradient vec for adjoint FT
    wdiff_vec = (-2.0/len(amp)*((amp - amp_samples) * samples) / (sigma**2) / amp_samples) * pulsefac.conj()
    plan.f = wdiff_vec
    plan.adjoint()
    out = np.real((plan.f_hat.copy().T).reshape(nfft_info.xdim*nfft_info.ydim))

    return out

def chisq_bs_nfft(imvec, A, bis, sigma):
    """Bispectrum chi-squared from fft"""

    #get nfft objects
    nfft_info1 = A[0]
    plan1 = nfft_info1.plan
    pulsefac1 = nfft_info1.pulsefac

    nfft_info2 = A[1]
    plan2 = nfft_info2.plan
    pulsefac2 = nfft_info2.pulsefac

    nfft_info3 = A[2]
    plan3 = nfft_info3.plan
    pulsefac3 = nfft_info3.pulsefac

    #compute uniform --> nonuniform transforms
    plan1.f_hat = imvec.copy().reshape((nfft_info1.ydim,nfft_info1.xdim)).T
    plan1.trafo()
    samples1 = plan1.f.copy()*pulsefac1

    plan2.f_hat = imvec.copy().reshape((nfft_info2.ydim,nfft_info2.xdim)).T
    plan2.trafo()
    samples2 = plan2.f.copy()*pulsefac2

    plan3.f_hat = imvec.copy().reshape((nfft_info3.ydim,nfft_info3.xdim)).T
    plan3.trafo()
    samples3 = plan3.f.copy()*pulsefac3

    #compute chi^2
    bisamples = samples1*samples2*samples3
    chisq = np.sum(np.abs(((bis - bisamples)/sigma))**2)/(2.*len(bis))
    return chisq

def chisqgrad_bs_nfft(imvec, A, bis, sigma):
    """The gradient of the amplitude chi-squared from the nfft
    """
    #get nfft objects
    nfft_info1 = A[0]
    plan1 = nfft_info1.plan
    pulsefac1 = nfft_info1.pulsefac

    nfft_info2 = A[1]
    plan2 = nfft_info2.plan
    pulsefac2 = nfft_info2.pulsefac

    nfft_info3 = A[2]
    plan3 = nfft_info3.plan
    pulsefac3 = nfft_info3.pulsefac

    #compute uniform --> nonuniform transforms
    plan1.f_hat = imvec.copy().reshape((nfft_info1.ydim,nfft_info1.xdim)).T
    plan1.trafo()
    v1 = plan1.f.copy()*pulsefac1

    plan2.f_hat = imvec.copy().reshape((nfft_info2.ydim,nfft_info2.xdim)).T
    plan2.trafo()
    v2 = plan2.f.copy()*pulsefac2

    plan3.f_hat = imvec.copy().reshape((nfft_info3.ydim,nfft_info3.xdim)).T
    plan3.trafo()
    v3 = plan3.f.copy()*pulsefac3

    # gradient vec for adjoint FT
    bisamples = v1*v2*v3
    wdiff = -1.0/len(bis)*(bis - bisamples)/(sigma**2)
    pt1 = wdiff * (v2 * v3).conj() * pulsefac1.conj()
    pt2 = wdiff * (v1 * v3).conj() * pulsefac2.conj()
    pt3 = wdiff * (v1 * v2).conj() * pulsefac3.conj()

    # Setup and perform the inverse FFT
    plan1.f = pt1
    plan1.adjoint()
    out1 = np.real((plan1.f_hat.copy().T).reshape(nfft_info1.xdim*nfft_info1.ydim))

    plan2.f = pt2
    plan2.adjoint()
    out2 = np.real((plan2.f_hat.copy().T).reshape(nfft_info2.xdim*nfft_info2.ydim))

    plan3.f = pt3
    plan3.adjoint()
    out3 = np.real((plan3.f_hat.copy().T).reshape(nfft_info3.xdim*nfft_info3.ydim))

    out = out1 + out2 + out3
    return out

def chisq_cphase_nfft(imvec, A, clphase, sigma):
    """Closure Phases (normalized) chi-squared from nfft
    """

    clphase = clphase * DEGREE
    sigma = sigma * DEGREE

    #get nfft objects
    nfft_info1 = A[0]
    plan1 = nfft_info1.plan
    pulsefac1 = nfft_info1.pulsefac

    nfft_info2 = A[1]
    plan2 = nfft_info2.plan
    pulsefac2 = nfft_info2.pulsefac

    nfft_info3 = A[2]
    plan3 = nfft_info3.plan
    pulsefac3 = nfft_info3.pulsefac

    #compute uniform --> nonuniform transforms
    plan1.f_hat = imvec.copy().reshape((nfft_info1.ydim,nfft_info1.xdim)).T
    plan1.trafo()
    samples1 = plan1.f.copy()*pulsefac1

    plan2.f_hat = imvec.copy().reshape((nfft_info2.ydim,nfft_info2.xdim)).T
    plan2.trafo()
    samples2 = plan2.f.copy()*pulsefac2

    plan3.f_hat = imvec.copy().reshape((nfft_info3.ydim,nfft_info3.xdim)).T
    plan3.trafo()
    samples3 = plan3.f.copy()*pulsefac3

    #compute chi^2
    clphase_samples = np.angle(samples1*samples2*samples3)
    chisq = (2.0/len(clphase)) * np.sum((1.0 - np.cos(clphase-clphase_samples))/(sigma**2))

    return chisq

def chisqgrad_cphase_nfft(imvec, A, clphase, sigma):
    """The gradient of the closure phase chi-squared from nfft"""

    clphase = clphase * DEGREE
    sigma = sigma * DEGREE

    #get nfft objects
    nfft_info1 = A[0]
    plan1 = nfft_info1.plan
    pulsefac1 = nfft_info1.pulsefac

    nfft_info2 = A[1]
    plan2 = nfft_info2.plan
    pulsefac2 = nfft_info2.pulsefac

    nfft_info3 = A[2]
    plan3 = nfft_info3.plan
    pulsefac3 = nfft_info3.pulsefac

    #compute uniform --> nonuniform transforms
    plan1.f_hat = imvec.copy().reshape((nfft_info1.ydim,nfft_info1.xdim)).T
    plan1.trafo()
    v1 = plan1.f.copy()*pulsefac1

    plan2.f_hat = imvec.copy().reshape((nfft_info2.ydim,nfft_info2.xdim)).T
    plan2.trafo()
    v2 = plan2.f.copy()*pulsefac2

    plan3.f_hat = imvec.copy().reshape((nfft_info3.ydim,nfft_info3.xdim)).T
    plan3.trafo()
    v3 = plan3.f.copy()*pulsefac3

    # gradient vec for adjoint FT
    clphase_samples = np.angle(v1*v2*v3)
    pref = (2.0/len(clphase)) * np.sin(clphase - clphase_samples)/(sigma**2)
    pt1  = pref/v1.conj() * pulsefac1.conj()
    pt2  = pref/v2.conj() * pulsefac2.conj()
    pt3  = pref/v3.conj() * pulsefac3.conj()

    # Setup and perform the inverse FFT
    plan1.f = pt1
    plan1.adjoint()
    out1 = np.imag((plan1.f_hat.copy().T).reshape(nfft_info1.xdim*nfft_info1.ydim))

    plan2.f = pt2
    plan2.adjoint()
    out2 = np.imag((plan2.f_hat.copy().T).reshape(nfft_info2.xdim*nfft_info2.ydim))

    plan3.f = pt3
    plan3.adjoint()
    out3 = np.imag((plan3.f_hat.copy().T).reshape(nfft_info3.xdim*nfft_info3.ydim))

    out = out1 + out2 + out3
    return out

def chisq_camp_nfft(imvec, A, clamp, sigma):
    """Closure Amplitudes (normalized) chi-squared from fft
    """

    #get nfft objects
    nfft_info1 = A[0]
    plan1 = nfft_info1.plan
    pulsefac1 = nfft_info1.pulsefac

    nfft_info2 = A[1]
    plan2 = nfft_info2.plan
    pulsefac2 = nfft_info2.pulsefac

    nfft_info3 = A[2]
    plan3 = nfft_info3.plan
    pulsefac3 = nfft_info3.pulsefac

    nfft_info4 = A[3]
    plan4 = nfft_info4.plan
    pulsefac4 = nfft_info4.pulsefac

    #compute uniform --> nonuniform transforms
    plan1.f_hat = imvec.copy().reshape((nfft_info1.ydim,nfft_info1.xdim)).T
    plan1.trafo()
    samples1 = plan1.f.copy()*pulsefac1

    plan2.f_hat = imvec.copy().reshape((nfft_info2.ydim,nfft_info2.xdim)).T
    plan2.trafo()
    samples2 = plan2.f.copy()*pulsefac2

    plan3.f_hat = imvec.copy().reshape((nfft_info3.ydim,nfft_info3.xdim)).T
    plan3.trafo()
    samples3 = plan3.f.copy()*pulsefac3

    plan4.f_hat = imvec.copy().reshape((nfft_info4.ydim,nfft_info4.xdim)).T
    plan4.trafo()
    samples4 = plan4.f.copy()*pulsefac4

    #compute chi^2
    clamp_samples = np.abs((samples1*samples2)/(samples3*samples4))
    chisq = np.sum(np.abs((clamp - clamp_samples)/sigma)**2)/len(clamp)
    return chisq

def chisqgrad_camp_nfft(imvec, A, clamp, sigma):

    """The gradient of the closure amplitude chi-squared from fft
    """

    #get nfft objects
    nfft_info1 = A[0]
    plan1 = nfft_info1.plan
    pulsefac1 = nfft_info1.pulsefac

    nfft_info2 = A[1]
    plan2 = nfft_info2.plan
    pulsefac2 = nfft_info2.pulsefac

    nfft_info3 = A[2]
    plan3 = nfft_info3.plan
    pulsefac3 = nfft_info3.pulsefac

    nfft_info4 = A[3]
    plan4 = nfft_info4.plan
    pulsefac4 = nfft_info4.pulsefac

    #compute uniform --> nonuniform transforms
    plan1.f_hat = imvec.copy().reshape((nfft_info1.ydim,nfft_info1.xdim)).T
    plan1.trafo()
    v1 = plan1.f.copy()*pulsefac1

    plan2.f_hat = imvec.copy().reshape((nfft_info2.ydim,nfft_info2.xdim)).T
    plan2.trafo()
    v2 = plan2.f.copy()*pulsefac2

    plan3.f_hat = imvec.copy().reshape((nfft_info3.ydim,nfft_info3.xdim)).T
    plan3.trafo()
    v3 = plan3.f.copy()*pulsefac3

    plan4.f_hat = imvec.copy().reshape((nfft_info4.ydim,nfft_info4.xdim)).T
    plan4.trafo()
    v4 = plan4.f.copy()*pulsefac4

    # gradient vec for adjoint FT
    clamp_samples = np.abs((v1 * v2)/(v3 * v4))

    pp = (-2.0/len(clamp)) * ((clamp - clamp_samples) * clamp_samples)/(sigma**2)
    pt1 =  pp/v1.conj()* pulsefac1.conj()
    pt2 =  pp/v2.conj()* pulsefac2.conj()
    pt3 = -pp/v3.conj()* pulsefac3.conj()
    pt4 = -pp/v4.conj()* pulsefac4.conj()

    # Setup and perform the inverse FFT
    plan1.f = pt1
    plan1.adjoint()
    out1 = np.real((plan1.f_hat.copy().T).reshape(nfft_info1.xdim*nfft_info1.ydim))

    plan2.f = pt2
    plan2.adjoint()
    out2 = np.real((plan2.f_hat.copy().T).reshape(nfft_info2.xdim*nfft_info2.ydim))

    plan3.f = pt3
    plan3.adjoint()
    out3 = np.real((plan3.f_hat.copy().T).reshape(nfft_info3.xdim*nfft_info3.ydim))

    plan4.f = pt4
    plan4.adjoint()
    out4 = np.real((plan4.f_hat.copy().T).reshape(nfft_info4.xdim*nfft_info4.ydim))

    out = out1 + out2 + out3 + out4
    return out

def chisq_logcamp_nfft(imvec, A, log_clamp, sigma):
    """Closure Amplitudes (normalized) chi-squared from fft
    """

    #get nfft objects
    nfft_info1 = A[0]
    plan1 = nfft_info1.plan
    pulsefac1 = nfft_info1.pulsefac

    nfft_info2 = A[1]
    plan2 = nfft_info2.plan
    pulsefac2 = nfft_info2.pulsefac

    nfft_info3 = A[2]
    plan3 = nfft_info3.plan
    pulsefac3 = nfft_info3.pulsefac

    nfft_info4 = A[3]
    plan4 = nfft_info4.plan
    pulsefac4 = nfft_info4.pulsefac

    #compute uniform --> nonuniform transforms
    plan1.f_hat = imvec.copy().reshape((nfft_info1.ydim,nfft_info1.xdim)).T
    plan1.trafo()
    samples1 = plan1.f.copy()*pulsefac1

    plan2.f_hat = imvec.copy().reshape((nfft_info2.ydim,nfft_info2.xdim)).T
    plan2.trafo()
    samples2 = plan2.f.copy()*pulsefac2

    plan3.f_hat = imvec.copy().reshape((nfft_info3.ydim,nfft_info3.xdim)).T
    plan3.trafo()
    samples3 = plan3.f.copy()*pulsefac3

    plan4.f_hat = imvec.copy().reshape((nfft_info4.ydim,nfft_info4.xdim)).T
    plan4.trafo()
    samples4 = plan4.f.copy()*pulsefac4

    #compute chi^2
    log_clamp_samples = (np.log(np.abs(samples1)) + np.log(np.abs(samples2))
                         - np.log(np.abs(samples3)) - np.log(np.abs(samples4)))
    chisq = np.sum(np.abs((log_clamp - log_clamp_samples)/sigma)**2) / (len(log_clamp))
    return chisq

def chisqgrad_logcamp_nfft(imvec, A, log_clamp, sigma):

    """The gradient of the closure amplitude chi-squared from fft
    """

    #get nfft objects
    nfft_info1 = A[0]
    plan1 = nfft_info1.plan
    pulsefac1 = nfft_info1.pulsefac

    nfft_info2 = A[1]
    plan2 = nfft_info2.plan
    pulsefac2 = nfft_info2.pulsefac

    nfft_info3 = A[2]
    plan3 = nfft_info3.plan
    pulsefac3 = nfft_info3.pulsefac

    nfft_info4 = A[3]
    plan4 = nfft_info4.plan
    pulsefac4 = nfft_info4.pulsefac

    #compute uniform --> nonuniform transforms
    plan1.f_hat = imvec.copy().reshape((nfft_info1.ydim,nfft_info1.xdim)).T
    plan1.trafo()
    v1 = plan1.f.copy()*pulsefac1

    plan2.f_hat = imvec.copy().reshape((nfft_info2.ydim,nfft_info2.xdim)).T
    plan2.trafo()
    v2 = plan2.f.copy()*pulsefac2

    plan3.f_hat = imvec.copy().reshape((nfft_info3.ydim,nfft_info3.xdim)).T
    plan3.trafo()
    v3 = plan3.f.copy()*pulsefac3

    plan4.f_hat = imvec.copy().reshape((nfft_info4.ydim,nfft_info4.xdim)).T
    plan4.trafo()
    v4 = plan4.f.copy()*pulsefac4

    # gradient vec for adjoint FT
    log_clamp_samples = np.log(np.abs((v1 * v2)/(v3 * v4)))

    pp = (-2.0/len(log_clamp)) * (log_clamp - log_clamp_samples) / (sigma**2)
    pt1 = pp / v1.conj()* pulsefac1.conj()
    pt2 = pp / v2.conj()* pulsefac2.conj()
    pt3 = -pp / v3.conj()* pulsefac3.conj()
    pt4 = -pp / v4.conj()* pulsefac4.conj()

    # Setup and perform the inverse FFT
    plan1.f = pt1
    plan1.adjoint()
    out1 = np.real((plan1.f_hat.copy().T).reshape(nfft_info1.xdim*nfft_info1.ydim))

    plan2.f = pt2
    plan2.adjoint()
    out2 = np.real((plan2.f_hat.copy().T).reshape(nfft_info2.xdim*nfft_info2.ydim))

    plan3.f = pt3
    plan3.adjoint()
    out3 = np.real((plan3.f_hat.copy().T).reshape(nfft_info3.xdim*nfft_info3.ydim))

    plan4.f = pt4
    plan4.adjoint()
    out4 = np.real((plan4.f_hat.copy().T).reshape(nfft_info4.xdim*nfft_info4.ydim))

    out = out1 + out2 + out3 + out4
    return out



def chisq_logamp_nfft(imvec, A, amp, sigma):
    """Visibility log amplitude chi-squared from nfft
    """

    #get nfft object
    nfft_info = A[0]
    plan = nfft_info.plan
    pulsefac = nfft_info.pulsefac

    #compute uniform --> nonuniform transform
    plan.f_hat = imvec.copy().reshape((nfft_info.ydim,nfft_info.xdim)).T
    plan.trafo()
    samples = plan.f.copy()*pulsefac

    # to lowest order the variance on the logarithm of a quantity x is
    # sigma^2_log(x) = sigma^2/x^2
    logsigma = sigma / amp

    #compute chi^2
    amp_samples = np.abs(samples)
    chisq = np.sum(np.abs((np.log(amp_samples)-np.log(amp))/logsigma)**2)/(len(amp))

    return chisq

def chisqgrad_logamp_nfft(imvec, A, amp, sigma):

    """The gradient of the log amplitude chi-squared from nfft
    """

    #get nfft object
    nfft_info = A[0]
    plan = nfft_info.plan
    pulsefac = nfft_info.pulsefac

    #compute uniform --> nonuniform transform
    plan.f_hat = imvec.copy().reshape((nfft_info.ydim,nfft_info.xdim)).T
    plan.trafo()
    samples = plan.f.copy()*pulsefac
    amp_samples=np.abs(samples)

    # gradient vec for adjoint FT
    logsigma = sigma / amp
    wdiff_vec = (-2.0/len(amp)*((np.log(amp) - np.log(amp_samples))) / (logsigma**2) / samples.conj()) * pulsefac.conj()
    plan.f = wdiff_vec
    plan.adjoint()
    out = np.real((plan.f_hat.copy().T).reshape(nfft_info.xdim*nfft_info.ydim))

    return out


##################################################################################################
# Regularizer and Gradient Functions
##################################################################################################

def sflux(imvec, priorvec, flux, norm_reg=NORM_REGULARIZER):
    """Total flux constraint
    """
    if norm_reg: norm = flux**2
    else: norm = 1

    out = -(np.sum(imvec) - flux)**2
    return out/norm

def sfluxgrad(imvec, priorvec, flux, norm_reg=NORM_REGULARIZER):
    """Total flux constraint gradient
    """
    if norm_reg: norm = flux**2
    else: norm = 1

    out = -2*(np.sum(imvec) - flux)
    return out/ norm

def scm(imvec, nx, ny, psize, flux, embed_mask, norm_reg=NORM_REGULARIZER, beam_size=None):
    """Center-of-mass constraint
    """
    if beam_size is None: beam_size = psize
    if norm_reg: norm = beam_size**2 * flux**2
    else: norm = 1

    xx, yy = np.meshgrid(range(nx//2,-nx//2,-1), range(ny//2,-ny//2,-1))
    xx = psize*xx.flatten()[embed_mask]
    yy = psize*yy.flatten()[embed_mask]

    out = -(np.sum(imvec*xx)**2 + np.sum(imvec*yy)**2)
    return out/norm


def scmgrad(imvec, nx, ny, psize, flux, embed_mask, norm_reg=NORM_REGULARIZER, beam_size=None):
    """Center-of-mass constraint gradient
    """
    if beam_size is None: beam_size = psize
    if norm_reg: norm = beam_size**2 * flux**2
    else: norm = 1

    xx, yy = np.meshgrid(range(nx//2,-nx//2,-1), range(ny//2,-ny//2,-1))
    xx = psize*xx.flatten()[embed_mask]
    yy = psize*yy.flatten()[embed_mask]

    out = -2*(np.sum(imvec*xx)*xx + np.sum(imvec*yy)*yy)
    return out/norm

def ssimple(imvec, priorvec, flux, norm_reg=NORM_REGULARIZER):
    """Simple entropy
    """
    if norm_reg: norm = flux
    else: norm = 1

    entropy = -np.sum(imvec*np.log(imvec/priorvec))
    return entropy/norm

def ssimplegrad(imvec, priorvec, flux, norm_reg=NORM_REGULARIZER):
    """Simple entropy gradient
    """
    if norm_reg: norm = flux
    else: norm = 1

    entropygrad = -np.log(imvec/priorvec) - 1
    return entropygrad/norm

def sl1(imvec, priorvec, flux, norm_reg=NORM_REGULARIZER):
    """L1 norm regularizer
    """
    if norm_reg: norm = flux
    else: norm = 1

    #l1 = -np.sum(np.abs(imvec - priorvec))
    l1 =  -np.sum(np.abs(imvec))
    return l1/norm

def sl1grad(imvec, priorvec, flux, norm_reg=NORM_REGULARIZER):
    """L1 norm gradient
    """
    if norm_reg: norm = flux
    else: norm = 1

    #l1grad = -np.sign(imvec - priorvec)
    l1grad = -np.sign(imvec)
    return l1grad/norm

def fA(imvec, I_ref = 1.0, alpha_A = 1.0):
    """Function to take imvec to itself in the limit alpha_A -> 0 and to a binary representation in the limit alpha_A -> infinity
    """
    return 2.0/np.pi * (1.0 + alpha_A)/alpha_A * np.arctan( np.pi*alpha_A/2.0*np.abs(imvec)/I_ref)

def fAgrad(imvec, I_ref = 1.0, alpha_A = 1.0):
    """Function to take imvec to itself in the limit alpha_A -> 0 and to a binary representation in the limit alpha_A -> infinity
    """
    return (1.0 + alpha_A) / ( I_ref * (1.0 + (np.pi*alpha_A/2.0*imvec/I_ref)**2))

def slA(imvec, priorvec, psize, flux, beam_size=None, alpha_A = 1.0, norm_reg=NORM_REGULARIZER):
    """\ell_A regularizer
    """

    # The appropriate I_ref is something like the total flux divided by the number of pixels per beam
    if beam_size is None: beam_size = psize
    I_ref = flux

    if norm_reg:
        norm_l1 = 1.0                  # as alpha_A ->0
        norm_l0 = (beam_size/psize)**2 # as alpha_A ->\infty
        weight_l1 = 1.0/(1.0 + alpha_A)
        weight_l0 = alpha_A
        norm = (norm_l1 * weight_l1 + norm_l0 * weight_l0)/(weight_l0 + weight_l1)
    else:
        norm = 1

    return -np.sum(fA(imvec, I_ref, alpha_A))/norm

def slAgrad(imvec, priorvec, psize, flux, beam_size=None, alpha_A = 1.0, norm_reg=NORM_REGULARIZER):
    """\ell_A gradient
    """

    # The appropriate I_ref is something like the total flux divided by the number of pixels per beam
    if beam_size is None: beam_size = psize
    I_ref = flux

    if norm_reg:
        norm_l1 = 1.0                  # as alpha_A ->0
        norm_l0 = (beam_size/psize)**2 # as alpha_A ->\infty
        weight_l1 = 1.0/(1.0 + alpha_A)
        weight_l0 = alpha_A
        norm = (norm_l1 * weight_l1 + norm_l0 * weight_l0)/(weight_l0 + weight_l1)
    else:
        norm = 1

    return -fAgrad(imvec, I_ref, alpha_A)/norm

def sgs(imvec, priorvec, flux, norm_reg=NORM_REGULARIZER):
    """Gull-skilling entropy
    """
    if norm_reg: norm = flux
    else: norm = 1

    entropy = np.sum(imvec - priorvec - imvec*np.log(imvec/priorvec))
    return entropy/norm


def sgsgrad(imvec, priorvec, flux, norm_reg=NORM_REGULARIZER):
    """Gull-Skilling gradient
    """
    if norm_reg: norm = flux
    else: norm = 1

    entropygrad= -np.log(imvec/priorvec)
    return entropygrad/norm

def stv(imvec, nx, ny, psize, flux, norm_reg=NORM_REGULARIZER, beam_size=None):
    """Total variation regularizer
    """
    if beam_size is None: beam_size = psize
    if norm_reg: norm = flux*psize / beam_size
    else: norm = 1

    im = imvec.reshape(ny, nx)
    impad = np.pad(im, 1, mode='constant', constant_values=0)
    im_l1 = np.roll(impad, -1, axis=0)[1:ny+1, 1:nx+1]
    im_l2 = np.roll(impad, -1, axis=1)[1:ny+1, 1:nx+1]
    out = -np.sum(np.sqrt(np.abs(im_l1 - im)**2 + np.abs(im_l2 - im)**2))
    return out/norm

def stvgrad(imvec, nx, ny, psize, flux, norm_reg=NORM_REGULARIZER, beam_size=None):
    """Total variation gradient
    """
    if beam_size is None: beam_size = psize
    if norm_reg: norm = flux*psize / beam_size
    else: norm = 1

    im = imvec.reshape(ny,nx)
    impad = np.pad(im, 1, mode='constant', constant_values=0)
    im_l1 = np.roll(impad, -1, axis=0)[1:ny+1, 1:nx+1]
    im_l2 = np.roll(impad, -1, axis=1)[1:ny+1, 1:nx+1]
    im_r1 = np.roll(impad, 1, axis=0)[1:ny+1, 1:nx+1]
    im_r2 = np.roll(impad, 1, axis=1)[1:ny+1, 1:nx+1]

    #rotate images
    im_r1l2 = np.roll(np.roll(impad,  1, axis=0),-1, axis=1)[1:ny+1, 1:nx+1]
    im_l1r2 = np.roll(np.roll(impad, -1, axis=0), 1, axis=1)[1:ny+1, 1:nx+1]

    #add together terms and return
    g1 = (2*im - im_l1 - im_l2) / np.sqrt((im - im_l1)**2 + (im - im_l2)**2)
    g2 = (im - im_r1) / np.sqrt((im - im_r1)**2 + (im_r1l2 - im_r1)**2)
    g3 = (im - im_r2) / np.sqrt((im - im_r2)**2 + (im_l1r2 - im_r2)**2)

    #mask the first row column gradient terms that don't exist
    mask1 = np.zeros(im.shape)
    mask2 = np.zeros(im.shape)
    mask1[0,:] = 1
    mask2[:,0] = 1
    g2[mask1.astype(bool)] = 0
    g3[mask2.astype(bool)] = 0

    # add terms together and return
    out= -(g1 + g2 + g3).flatten()
    return out/norm

def stv2(imvec, nx, ny, psize, flux, norm_reg=NORM_REGULARIZER, beam_size=None):
    """Squared Total variation regularizer
    """
    if beam_size is None: beam_size = psize
    if norm_reg: norm = psize**4 * flux**2 / beam_size**4
    else: norm = 1

    im = imvec.reshape(ny, nx)
    impad = np.pad(im, 1, mode='constant', constant_values=0)
    im_l1 = np.roll(impad, -1, axis=0)[1:ny+1, 1:nx+1]
    im_l2 = np.roll(impad, -1, axis=1)[1:ny+1, 1:nx+1]
    out = -np.sum((im_l1 - im)**2 + (im_l2 - im)**2)
    return out/norm

def stv2grad(imvec, nx, ny, psize, flux, norm_reg=NORM_REGULARIZER, beam_size=None):
    """Squared Total variation gradient
    """
    if beam_size is None: beam_size = psize
    if norm_reg: norm = psize**4 * flux**2 / beam_size**4
    else: norm = 1

    im = imvec.reshape(ny,nx)
    impad = np.pad(im, 1, mode='constant', constant_values=0)
    im_l1 = np.roll(impad, -1, axis=0)[1:ny+1, 1:nx+1]
    im_l2 = np.roll(impad, -1, axis=1)[1:ny+1, 1:nx+1]
    im_r1 = np.roll(impad, 1, axis=0)[1:ny+1, 1:nx+1]
    im_r2 = np.roll(impad, 1, axis=1)[1:ny+1, 1:nx+1]

    g1 = (2*im - im_l1 - im_l2)
    g2 = (im - im_r1)
    g3 = (im - im_r2)

    #mask the first row column gradient terms that don't exist
    mask1 = np.zeros(im.shape)
    mask2 = np.zeros(im.shape)
    mask1[0,:] = 1
    mask2[:,0] = 1
    g2[mask1.astype(bool)] = 0
    g3[mask2.astype(bool)] = 0

    #add together terms and return
    out= -2*(g1 + g2 + g3).flatten()
    return out/norm

def spatch(imvec, priorvec, flux, norm_reg=NORM_REGULARIZER):
    """Patch prior regularizer
    """
    if norm_reg: norm = flux**2
    else: norm = 1

    out = -0.5*np.sum( ( imvec - priorvec) ** 2)
    return out/norm

def spatchgrad(imvec, priorvec, flux, norm_reg=NORM_REGULARIZER):
    """Patch prior gradient
    """
    if norm_reg: norm = flux**2
    else: norm = 1

    out = -(imvec  - priorvec)
    return out/norm

#TODO FIGURE OUT NORMALIZATIONS FOR COMPACT 1 & 2 REGULARIZERS
def scompact(imvec, nx, ny, psize, flux, norm_reg=NORM_REGULARIZER, beam_size=None):
    """I r^2 source size regularizer
    """

    if beam_size is None: beam_size = psize
    if norm_reg: norm = flux * (beam_size**2)
    else: norm = 1


    im = imvec.reshape(ny, nx)
    #im = im/flux

    xx, yy = np.meshgrid(range(nx), range(ny))
    xx = xx - (nx-1)/2.0
    yy = yy - (ny-1)/2.0
    xxpsize = xx * psize
    yypsize = yy * psize

    x0 = np.sum(np.sum(im * xxpsize))/flux
    y0 = np.sum(np.sum(im * yypsize))/flux

    out = -np.sum(np.sum(im * ( (xxpsize - x0 )**2 + (yypsize - y0  )**2 ) ) )
    return out/norm


def scompactgrad(imvec, nx, ny, psize, flux, norm_reg=NORM_REGULARIZER, beam_size=None):
    """Gradient for I r^2 source size regularizer
    """

    if beam_size is None: beam_size = psize
    if norm_reg: norm = flux * beam_size**2
    else: norm = 1


    im = imvec.reshape(ny, nx)
    #im = im/flux

    xx, yy = np.meshgrid(range(nx), range(ny))
    xx = xx - (nx-1)/2.0
    yy = yy - (ny-1)/2.0
    xxpsize = xx * psize
    yypsize = yy * psize

    x0 = np.sum(np.sum(im * xxpsize))/flux
    y0 = np.sum(np.sum(im * yypsize))/flux

    term1 = np.sum(np.sum( im * ( (xxpsize - x0) ) ) )
    term2 = np.sum(np.sum( im * ( (yypsize - y0) ) ) )

    grad = -2*xxpsize*term1 - 2*yypsize*term2  + (xxpsize - x0 )**2 + (yypsize - y0)**2

    return -grad.reshape(-1)/norm

def scompact2(imvec, nx, ny, psize, flux, norm_reg=NORM_REGULARIZER, beam_size=None):
    """I^2r^2 source size regularizer
    """

    if beam_size is None: beam_size = psize
    if norm_reg: norm = flux**2 * beam_size**2
    else: norm = 1

    im = imvec.reshape(ny, nx)

    xx, yy = np.meshgrid(range(nx), range(ny))
    xx = xx - (nx-1)/2.0
    yy = yy - (ny-1)/2.0
    xxpsize = xx * psize
    yypsize = yy * psize

    out = -np.sum(np.sum(im**2 * ( xxpsize**2 + yypsize**2 ) ) )
    return out/norm

def scompact2grad(imvec, nx, ny, psize, flux, norm_reg=NORM_REGULARIZER, beam_size=None):
    """Gradient for I^2r^2 source size regularizer
    """

    if beam_size is None: beam_size = psize
    if norm_reg: norm = flux**2 * beam_size**2
    else: norm = 1


    im = imvec.reshape(ny, nx)

    xx, yy = np.meshgrid(range(nx), range(ny))
    xx = xx - (nx-1)/2.0
    yy = yy - (ny-1)/2.0
    xxpsize = xx * psize
    yypsize = yy * psize

    grad = -2*im*(xxpsize**2 + yypsize**2)

    return grad.reshape(-1)/norm

def sgauss(imvec, xdim, ydim, psize, major, minor, PA):
    """Gaussian source size regularizer
    """

    #major, minor and PA are all in radians
    phi = PA 

    #eigenvalues of covariance matrix
    lambda1 = minor**2./(8.*np.log(2.))
    lambda2 = major**2./(8.*np.log(2.))

    #now compute covariance matrix elements from user inputs
    sigxx_prime = lambda1*(np.cos(phi)**2.) + lambda2*(np.sin(phi)**2.) 
    sigyy_prime = lambda1*(np.sin(phi)**2.) + lambda2*(np.cos(phi)**2.)
    sigxy_prime = (lambda2 - lambda1)*np.cos(phi)*np.sin(phi) 

    #we get the dimensions and image vector     
    pdim = psize
    im = imvec.reshape(xdim, ydim)
    xlist, ylist = np.meshgrid(range(xdim),range(ydim))
    xlist = xlist - (xdim-1)/2.0
    ylist = ylist - (ydim-1)/2.0

    xx = xlist * psize
    yy = ylist * psize

    #the centroid parameters
    x0 = np.sum(xx*im) / np.sum(im)
    y0 = np.sum(yy*im) / np.sum(im)

    #we calculate the elements of the covariance matrix
    sigxx = (np.sum((xx - x0)**2.*im)/np.sum(im))
    sigyy = (np.sum((yy - y0)**2.*im)/np.sum(im))
    sigxy = (np.sum((xx - x0)*(yy- y0)*im)/np.sum(im))
      
    #We calculate the regularizer 
    rgauss = -( (sigxx - sigxx_prime)**2. + (sigyy - sigyy_prime)**2. + (sigxy - sigxy_prime)**2. )
    rgauss = rgauss/(major**2. * minor**2.) #normalization will need to be redone, right now requires alpha~1000 

    return rgauss


def sgauss_grad(imvec, xdim, ydim, psize, major, minor, PA):
    """Gradient for Gaussian source size regularizer
    """

    #major, minor and PA are all in radians
    phi = PA

    #computing eigenvalues of the covariance matrix
    lambda1 = (minor**2.)/(8.*np.log(2.))
    lambda2 = (major**2.)/(8.*np.log(2.))

    #now compute covariance matrix elements from user inputs

    sigxx_prime = lambda1*(np.cos(phi)**2.) + lambda2*(np.sin(phi)**2.) 
    sigyy_prime = lambda1*(np.sin(phi)**2.) + lambda2*(np.cos(phi)**2.)
    sigxy_prime = (lambda2 - lambda1)*np.cos(phi)*np.sin(phi) 


    #we get the dimensions and image vector     
    pdim = psize
    im = imvec.reshape(xdim, ydim)
    xlist, ylist = np.meshgrid(range(xdim),range(ydim))
    xlist = xlist - (xdim-1)/2.0
    ylist = ylist - (ydim-1)/2.0

    xx = xlist * psize
    yy = ylist * psize


    #the centroid parameters
    x0 = np.sum(xx*im) / np.sum(im)
    y0 = np.sum(yy*im) / np.sum(im)

    #we calculate the elements of the covariance matrix of the image 
    sigxx = (np.sum((xx - x0)**2.*im)/np.sum(im))
    sigyy = (np.sum((yy - y0)**2.*im)/np.sum(im))
    sigxy = (np.sum((xx - x0)*(yy- y0)*im)/np.sum(im))


    #now we compute the gradients of all quantities 
    #gradient of centroid 
    dx0 = ( xx -  x0) / np.sum(im)
    dy0 = ( yy -  y0) / np.sum(im)

    #gradients of covariance matrix elements 
    dxx = (( (xx - x0)**2. - 2.*(xx - x0)*dx0*im ) - sigxx ) / np.sum(im) 

    dyy = ( ( (yy - y0)**2. - 2.*(yy - y0)*dx0*im ) - sigyy ) / np.sum(im) 	

    dxy = ( ( (xx - x0)*(yy - y0) - (yy - y0)*dx0*im - (xx - x0)*dy0*im ) - sigxy ) / np.sum(im) 

    #gradient of the regularizer 
    drgauss = ( 2.*(sigxx - sigxx_prime)*dxx + 2.*(sigyy - sigyy_prime)*dyy + 2.*(sigxy - sigxy_prime)*dxy )
    drgauss = drgauss/(major**2. * minor**2.) #normalization will need to be redone, right now requires alpha~1000 

    return -drgauss.reshape(-1)

##################################################################################################
# Chi^2 Data functions
##################################################################################################
def apply_systematic_noise_snrcut(data_arr, systematic_noise, snrcut, pol):
    """apply systematic noise and snrcut to VISIBILITIES or AMPLITUDES
       data_arr should have fields 't1','t2','u','v','vis','amp','sigma'

       returns: (uv, vis, amp, sigma)
    """

<<<<<<< HEAD
    sigma = data_arr['sigma']
    amp = data_arr['amp']
=======
    vtype=vis_poldict[pol]
    atype=amp_poldict[pol]
    etype=sig_poldict[pol]

    sigma = data_arr[etype]
    vis = data_arr[vtype]
    amp = data_arr[atype]
>>>>>>> b65241d0
    t1 = data_arr['t1']
    t2 = data_arr['t2']

    try:
        vis = data_arr['vis']
    except KeyError:
        vis = amp.astype('c16')

    snrmask = np.abs(amp/sigma) >= snrcut

    if type(systematic_noise) is dict:
        sys_level = np.zeros(len(t1))
        for i in range(len(t1)):
            if t1[i] in systematic_noise.keys():
                t1sys = systematic_noise[t1[i]]
            else:
                t1sys = 0.
            if t2[i] in systematic_noise.keys():
                t2sys = systematic_noise[t2[i]]
            else:
                t2sys = 0.

            if t1sys<0 or t2sys<0:
                sys_level[i] = -1
            else:
                sys_level[i] = np.sqrt(t1sys**2 + t2sys**2)
    else:
        sys_level = np.sqrt(2)*systematic_noise*np.ones(len(t1))

    sysmask = sys_level>=0.
    mask = snrmask * sysmask

    sigma = np.linalg.norm([sigma, sys_level*np.abs(amp)], axis=0)[mask]
    vis = vis[mask]
    amp = amp[mask]
    uv = np.hstack((data_arr['u'].reshape(-1,1), data_arr['v'].reshape(-1,1)))[mask]
    return (uv, vis, amp, sigma)

def chisqdata_vis(Obsdata, Prior, mask, pol='I', **kwargs):
    """Return the data, sigmas, and fourier matrix for visibilities
    """

    # unpack keyword args
    systematic_noise = kwargs.get('systematic_noise',0.)
    snrcut = kwargs.get('snrcut',0.)
    debias = kwargs.get('debias',True)
    weighting = kwargs.get('weighting','natural')

    # unpack data
    vtype=vis_poldict[pol]
    atype=amp_poldict[pol]
    etype=sig_poldict[pol]
    data_arr = Obsdata.unpack(['t1','t2','u','v',vtype,atype,etype], debias=debias)
    (uv, vis, amp, sigma) = apply_systematic_noise_snrcut(data_arr, systematic_noise, snrcut, pol)

    # make fourier matrix
    A = ftmatrix(Prior.psize, Prior.xdim, Prior.ydim, uv, pulse=Prior.pulse, mask=mask)

    return (vis, sigma, A)

def chisqdata_amp(Obsdata, Prior, mask, pol='I',**kwargs):
    """Return the data, sigmas, and fourier matrix for visibility amplitudes
    """

    # unpack keyword args
    systematic_noise = kwargs.get('systematic_noise',0.)
    snrcut = kwargs.get('snrcut',0.)
    debias = kwargs.get('debias',True)
    weighting = kwargs.get('weighting','natural')

    # unpack data
    vtype=vis_poldict[pol]
    atype=amp_poldict[pol]
    etype=sig_poldict[pol]
    if (Obsdata.amp is None) or (len(Obsdata.amp)==0) or pol!='I':
        data_arr = Obsdata.unpack(['t1','t2','u','v',vtype,atype,etype], debias=debias)
    else: # TODO -- pre-computed  with not stokes I? 
        print("Using pre-computed amplitude table in amplitude chi^2!")
        if not type(Obsdata.amp) in [np.ndarray, np.recarray]:
            raise Exception("pre-computed amplitude table is not a numpy rec array!")
        data_arr = Obsdata.amp

    

    # apply systematic noise and SNR cut
    (uv, vis, amp, sigma) = apply_systematic_noise_snrcut(data_arr, systematic_noise, snrcut, pol)

    # data weighting
    if weighting=='uniform':
        sigma = np.median(sigma) * np.ones(len(sigma))

    # make fourier matrix
    A = ftmatrix(Prior.psize, Prior.xdim, Prior.ydim, uv, pulse=Prior.pulse, mask=mask)

    return (amp, sigma, A)

def chisqdata_bs(Obsdata, Prior, mask, pol='I',**kwargs):
    """return the data, sigmas, and fourier matrices for bispectra
    """

    # unpack keyword args
    #systematic_noise = kwargs.get('systematic_noise',0.) #this will break with a systematic noise dict
    maxset = kwargs.get('maxset',False)
    if maxset: count='max'
    else: count='min'

    snrcut = kwargs.get('snrcut',0.)
    debias = kwargs.get('debias',True)
    weighting = kwargs.get('weighting','natural')

    # unpack data
    vtype=vis_poldict[pol]
    if (Obsdata.bispec is None) or (len(Obsdata.bispec)==0) or pol!='I':
        biarr = Obsdata.bispectra(mode="all", vtype=vtype, count=count)
    else: # TODO -- pre-computed  with not stokes I? 
        print("Using pre-computed bispectrum table in cphase chi^2!")
        if not type(Obsdata.bispec) in [np.ndarray, np.recarray]:
            raise Exception("pre-computed bispectrum table is not a numpy rec array!")
        biarr = Obsdata.bispec
        # reduce to a minimal set 
        if count!='max':   
            biarr = reduce_tri_minimal(Obsdata, biarr)

    snrmask = np.abs(biarr['bispec']/biarr['sigmab']) > snrcut
    uv1 = np.hstack((biarr['u1'].reshape(-1,1), biarr['v1'].reshape(-1,1)))[snrmask]
    uv2 = np.hstack((biarr['u2'].reshape(-1,1), biarr['v2'].reshape(-1,1)))[snrmask]
    uv3 = np.hstack((biarr['u3'].reshape(-1,1), biarr['v3'].reshape(-1,1)))[snrmask]
    bi = biarr['bispec'][snrmask]

    #add systematic noise
    #sigma = np.linalg.norm([biarr['sigmab'], systematic_noise*np.abs(biarr['bispec'])], axis=0)[snrmask]
    sigma = biarr['sigmab'][snrmask]

    # data weighting
    if weighting=='uniform':
        sigma = np.median(sigma) * np.ones(len(sigma))


    # make fourier matrices
    A3 = (ftmatrix(Prior.psize, Prior.xdim, Prior.ydim, uv1, pulse=Prior.pulse, mask=mask),
          ftmatrix(Prior.psize, Prior.xdim, Prior.ydim, uv2, pulse=Prior.pulse, mask=mask),
          ftmatrix(Prior.psize, Prior.xdim, Prior.ydim, uv3, pulse=Prior.pulse, mask=mask)
         )

    return (bi, sigma, A3)

def chisqdata_cphase(Obsdata, Prior, mask, pol='I',**kwargs):
    """Return the data, sigmas, and fourier matrices for closure phases
    """

    # unpack keyword args
    maxset = kwargs.get('maxset',False)
    if maxset: count='max'
    else: count='min'

    snrcut = kwargs.get('snrcut',0.)
    systematic_cphase_noise = kwargs.get('systematic_cphase_noise',0.)
    weighting = kwargs.get('weighting','natural')

    # unpack data
    vtype=vis_poldict[pol]
    if (Obsdata.cphase is None) or (len(Obsdata.cphase)==0) or pol!='I':
        clphasearr = Obsdata.c_phases(mode="all", vtype=vtype, count=count)
    else: #TODO precomputed with not Stokes I
        print("Using pre-computed cphase table in cphase chi^2!")
        if not type(Obsdata.cphase) in [np.ndarray, np.recarray]:
            raise Exception("pre-computed closure phase table is not a numpy rec array!")
        clphasearr = Obsdata.cphase
        # reduce to a minimal set
        if count!='max':       
            clphasearr = reduce_tri_minimal(Obsdata, clphasearr)

    snrmask = np.abs(clphasearr['cphase']/clphasearr['sigmacp']) > snrcut
    uv1 = np.hstack((clphasearr['u1'].reshape(-1,1), clphasearr['v1'].reshape(-1,1)))[snrmask]
    uv2 = np.hstack((clphasearr['u2'].reshape(-1,1), clphasearr['v2'].reshape(-1,1)))[snrmask]
    uv3 = np.hstack((clphasearr['u3'].reshape(-1,1), clphasearr['v3'].reshape(-1,1)))[snrmask]
    clphase = clphasearr['cphase'][snrmask]
    sigma = clphasearr['sigmacp'][snrmask]

    #add systematic cphase noise (in DEGREES)
    sigma = np.linalg.norm([sigma, systematic_cphase_noise*np.ones(len(sigma))], axis=0)[snrmask]

    # data weighting
    if weighting=='uniform':
        sigma = np.median(sigma) * np.ones(len(sigma))

    # make fourier matrices
    A3 = (ftmatrix(Prior.psize, Prior.xdim, Prior.ydim, uv1, pulse=Prior.pulse, mask=mask),
          ftmatrix(Prior.psize, Prior.xdim, Prior.ydim, uv2, pulse=Prior.pulse, mask=mask),
          ftmatrix(Prior.psize, Prior.xdim, Prior.ydim, uv3, pulse=Prior.pulse, mask=mask)
         )
    return (clphase, sigma, A3)

def chisqdata_camp(Obsdata, Prior, mask, pol='I',**kwargs):
    """Return the data, sigmas, and fourier matrices for closure amplitudes
    """
    # unpack keyword args
    maxset = kwargs.get('maxset',False)
    if maxset: count='max'
    else: count='min'

    snrcut = kwargs.get('snrcut',0.)
    debias = kwargs.get('debias',True)
    weighting = kwargs.get('weighting','natural')

    # unpack data & mask low snr points
    vtype=vis_poldict[pol]
    if (Obsdata.camp is None) or (len(Obsdata.camp)==0) or pol!='I':
        clamparr = Obsdata.c_amplitudes(mode='all', count=count, ctype='camp', debias=debias)
    else: # TODO -- pre-computed  with not stokes I? 
        print("Using pre-computed closure amplitude table in closure amplitude chi^2!")
        if not type(Obsdata.camp) in [np.ndarray, np.recarray]:
            raise Exception("pre-computed closure amplitude table is not a numpy rec array!")
        clamparr = Obsdata.camp
        # reduce to a minimal set
        if count!='max':       
            clamparr = reduce_quad_minimal(Obsdata, clamparr, ctype='camp')

    snrmask = np.abs(clamparr['camp']/clamparr['sigmaca']) > snrcut
    uv1 = np.hstack((clamparr['u1'].reshape(-1,1), clamparr['v1'].reshape(-1,1)))[snrmask]
    uv2 = np.hstack((clamparr['u2'].reshape(-1,1), clamparr['v2'].reshape(-1,1)))[snrmask]
    uv3 = np.hstack((clamparr['u3'].reshape(-1,1), clamparr['v3'].reshape(-1,1)))[snrmask]
    uv4 = np.hstack((clamparr['u4'].reshape(-1,1), clamparr['v4'].reshape(-1,1)))[snrmask]
    clamp = clamparr['camp'][snrmask]
    sigma = clamparr['sigmaca'][snrmask]

    # data weighting
    if weighting=='uniform':
        sigma = np.median(sigma) * np.ones(len(sigma))

    # make fourier matrices
    A4 = (ftmatrix(Prior.psize, Prior.xdim, Prior.ydim, uv1, pulse=Prior.pulse, mask=mask),
          ftmatrix(Prior.psize, Prior.xdim, Prior.ydim, uv2, pulse=Prior.pulse, mask=mask),
          ftmatrix(Prior.psize, Prior.xdim, Prior.ydim, uv3, pulse=Prior.pulse, mask=mask),
          ftmatrix(Prior.psize, Prior.xdim, Prior.ydim, uv4, pulse=Prior.pulse, mask=mask)
         )

    return (clamp, sigma, A4)

def chisqdata_logcamp(Obsdata, Prior, mask,pol='I', **kwargs):
    """Return the data, sigmas, and fourier matrices for log closure amplitudes
    """
    # unpack keyword args
    maxset = kwargs.get('maxset',False)
    if maxset: count='max'
    else: count='min'

    snrcut = kwargs.get('snrcut',0.)
    debias = kwargs.get('debias',True)
    weighting = kwargs.get('weighting','natural')

    # unpack data & mask low snr points
    vtype=vis_poldict[pol]
    if (Obsdata.logcamp is None) or (len(Obsdata.logcamp)==0)  or pol!='I':
        clamparr = Obsdata.c_amplitudes(mode='all', count=count, vtype=vtype, ctype='logcamp', debias=debias)
    else: # TODO -- pre-computed  with not stokes I? 
        print("Using pre-computed log closure amplitude table in log closure amplitude chi^2!")
        if not type(Obsdata.logcamp) in [np.ndarray, np.recarray]:
            raise Exception("pre-computed log closure amplitude table is not a numpy rec array!")
        clamparr = Obsdata.logcamp
        # reduce to a minimal set
        if count!='max':       
            clamparr = reduce_quad_minimal(Obsdata, clamparr, ctype='logcamp')

    snrmask = np.abs(clamparr['camp']/clamparr['sigmaca']) > snrcut
    uv1 = np.hstack((clamparr['u1'].reshape(-1,1), clamparr['v1'].reshape(-1,1)))[snrmask]
    uv2 = np.hstack((clamparr['u2'].reshape(-1,1), clamparr['v2'].reshape(-1,1)))[snrmask]
    uv3 = np.hstack((clamparr['u3'].reshape(-1,1), clamparr['v3'].reshape(-1,1)))[snrmask]
    uv4 = np.hstack((clamparr['u4'].reshape(-1,1), clamparr['v4'].reshape(-1,1)))[snrmask]
    clamp = clamparr['camp'][snrmask]
    sigma = clamparr['sigmaca'][snrmask]

    # data weighting
    if weighting=='uniform':
        sigma = np.median(sigma) * np.ones(len(sigma))

    # make fourier matrices
    A4 = (ftmatrix(Prior.psize, Prior.xdim, Prior.ydim, uv1, pulse=Prior.pulse, mask=mask),
          ftmatrix(Prior.psize, Prior.xdim, Prior.ydim, uv2, pulse=Prior.pulse, mask=mask),
          ftmatrix(Prior.psize, Prior.xdim, Prior.ydim, uv3, pulse=Prior.pulse, mask=mask),
          ftmatrix(Prior.psize, Prior.xdim, Prior.ydim, uv4, pulse=Prior.pulse, mask=mask)
         )

    return (clamp, sigma, A4)


##################################################################################################
# FFT Chi^2 Data functions
##################################################################################################
def chisqdata_vis_fft(Obsdata, Prior,pol='I', **kwargs):
    """Return the data, sigmas, uv points, and FFT info for visibilities
    """

    # unpack keyword args
    systematic_noise = kwargs.get('systematic_noise',0.)
    snrcut = kwargs.get('snrcut',0.)
    debias = kwargs.get('debias',True)
    weighting = kwargs.get('weighting','natural')
    fft_pad_factor = kwargs.get('fft_pad_factor',FFT_PAD_DEFAULT)
    conv_func = kwargs.get('conv_func', GRIDDER_CONV_FUNC_DEFAULT)
    p_rad = kwargs.get('p_rad', GRIDDER_P_RAD_DEFAULT)
    order = kwargs.get('order', FFT_INTERP_DEFAULT)

    # unpack data
    vtype=vis_poldict[pol]
    atype=amp_poldict[pol]
    etype=sig_poldict[pol]
    data_arr = Obsdata.unpack(['t1','t2','u','v',vtype,atype,etype], debias=debias)
    (uv, vis, amp, sigma) = apply_systematic_noise_snrcut(data_arr, systematic_noise, snrcut, pol)

    # data weighting
    if weighting=='uniform':
        sigma = np.median(sigma) * np.ones(len(sigma))

    # prepare image and fft info objects
    npad = int(fft_pad_factor * np.max((Prior.xdim, Prior.ydim)))
    im_info = ImInfo(Prior.xdim, Prior.ydim, npad, Prior.psize, Prior.pulse)
    gs_info = make_gridder_and_sampler_info(im_info, uv, conv_func=conv_func, p_rad=p_rad, order=order)

    sampler_info_list = [gs_info[0]]
    gridder_info_list = [gs_info[1]]
    A = (im_info, sampler_info_list, gridder_info_list)

    return (vis, sigma, A)

def chisqdata_amp_fft(Obsdata, Prior,pol='I', **kwargs):

    """Return the data, sigmas, uv points, and FFT info for visibility amplitudes
    """

    # unpack keyword args
    systematic_noise = kwargs.get('systematic_noise',0.)
    snrcut = kwargs.get('snrcut',0.)
    debias = kwargs.get('debias',True)
    weighting = kwargs.get('weighting','natural')
    fft_pad_factor = kwargs.get('fft_pad_factor',FFT_PAD_DEFAULT)
    conv_func = kwargs.get('conv_func', GRIDDER_CONV_FUNC_DEFAULT)
    p_rad = kwargs.get('p_rad', GRIDDER_P_RAD_DEFAULT)
    order = kwargs.get('order', FFT_INTERP_DEFAULT)

    # unpack data
    vtype=vis_poldict[pol]
    atype=amp_poldict[pol]
    etype=sig_poldict[pol]
    if (Obsdata.amp is None) or (len(Obsdata.amp)==0) or pol!='I':
        data_arr = Obsdata.unpack(['t1','t2','u','v',vtype,atype,etype], debias=debias)
    else: # TODO -- pre-computed  with not stokes I? 
        print("Using pre-computed amplitude table in amplitude chi^2!")
        if not type(Obsdata.amp) in [np.ndarray, np.recarray]:
            raise Exception("pre-computed amplitude table is not a numpy rec array!")
        data_arr = Obsdata.amp

    # apply systematic noise and snr cut
    (uv, vis, amp, sigma) = apply_systematic_noise_snrcut(data_arr, systematic_noise, snrcut, pol)

    # data weighting
    if weighting=='uniform':
        sigma = np.median(sigma) * np.ones(len(sigma))

    # prepare image and fft info objects
    npad = int(fft_pad_factor * np.max((Prior.xdim, Prior.ydim)))
    im_info = ImInfo(Prior.xdim, Prior.ydim, npad, Prior.psize, Prior.pulse)
    gs_info = make_gridder_and_sampler_info(im_info, uv, conv_func=conv_func, p_rad=p_rad, order=order)

    sampler_info_list = [gs_info[0]]
    gridder_info_list = [gs_info[1]]
    A = (im_info, sampler_info_list, gridder_info_list)

    return (amp, sigma, A)

def chisqdata_bs_fft(Obsdata, Prior, pol='I',**kwargs):

    """Return the data, sigmas, uv points, and FFT info for bispectra
    """

    # unpack keyword args
    #systematic_noise = kwargs.get('systematic_noise',0.) #this will break with a systematic noise dict
    maxset = kwargs.get('maxset',False)
    if maxset: count='max'
    else: count='min'

    snrcut = kwargs.get('snrcut',0.)
    weighting = kwargs.get('weighting','natural')
    fft_pad_factor = kwargs.get('fft_pad_factor',FFT_PAD_DEFAULT)
    conv_func = kwargs.get('conv_func', GRIDDER_CONV_FUNC_DEFAULT)
    p_rad = kwargs.get('p_rad', GRIDDER_P_RAD_DEFAULT)
    order = kwargs.get('order', FFT_INTERP_DEFAULT)

    # unpack data
    vtype=vis_poldict[pol]
    if (Obsdata.bispec is None) or (len(Obsdata.bispec)==0) or pol!='I':
        biarr = Obsdata.bispectra(mode="all", vtype=vtype, count=count)
    else: # TODO -- pre-computed  with not stokes I? 
        print("Using pre-computed bispectrum table in cphase chi^2!")
        if not type(Obsdata.bispec) in [np.ndarray, np.recarray]:
            raise Exception("pre-computed bispectrum table is not a numpy rec array!")
        biarr = Obsdata.bispec
        # reduce to a minimal set 
        if count!='max':   
            biarr = reduce_tri_minimal(Obsdata, biarr)


    snrmask = np.abs(biarr['bispec']/biarr['sigmab']) > snrcut
    uv1 = np.hstack((biarr['u1'].reshape(-1,1), biarr['v1'].reshape(-1,1)))[snrmask]
    uv2 = np.hstack((biarr['u2'].reshape(-1,1), biarr['v2'].reshape(-1,1)))[snrmask]
    uv3 = np.hstack((biarr['u3'].reshape(-1,1), biarr['v3'].reshape(-1,1)))[snrmask]
    bi = biarr['bispec'][snrmask]
    sigma = biarr['sigmab'][snrmask]


    #add systematic noise
    #sigma = np.linalg.norm([biarr['sigmab'], systematic_noise*np.abs(biarr['bispec'])], axis=0)[snrmask]
    # data weighting
    if weighting=='uniform':
        sigma = np.median(sigma) * np.ones(len(sigma))

    # prepare image and fft info objects
    npad = int(fft_pad_factor * np.max((Prior.xdim, Prior.ydim)))
    im_info = ImInfo(Prior.xdim, Prior.ydim, npad, Prior.psize, Prior.pulse)
    gs_info1 = make_gridder_and_sampler_info(im_info, uv1, conv_func=conv_func, p_rad=p_rad, order=order)
    gs_info2 = make_gridder_and_sampler_info(im_info, uv2, conv_func=conv_func, p_rad=p_rad, order=order)
    gs_info3 = make_gridder_and_sampler_info(im_info, uv3, conv_func=conv_func, p_rad=p_rad, order=order)

    sampler_info_list = [gs_info1[0],gs_info2[0],gs_info3[0]]
    gridder_info_list = [gs_info1[1],gs_info2[1],gs_info3[1]]
    A = (im_info, sampler_info_list, gridder_info_list)

    return (bi, sigma, A)

def chisqdata_cphase_fft(Obsdata, Prior, pol='I',**kwargs):

    """Return the data, sigmas, uv points, and FFT info for closure phases
    """
    # unpack keyword args
    maxset = kwargs.get('maxset',False)
    if maxset: count='max'
    else: count='min'

    snrcut = kwargs.get('snrcut',0.)
    weighting = kwargs.get('weighting','natural')
    systematic_cphase_noise = kwargs.get('systematic_cphase_noise', 0.)
    fft_pad_factor = kwargs.get('fft_pad_factor',FFT_PAD_DEFAULT)
    conv_func = kwargs.get('conv_func', GRIDDER_CONV_FUNC_DEFAULT)
    p_rad = kwargs.get('p_rad', GRIDDER_P_RAD_DEFAULT)
    order = kwargs.get('order', FFT_INTERP_DEFAULT)

    # unpack data
    vtype=vis_poldict[pol]
    if (Obsdata.cphase is None) or (len(Obsdata.cphase)==0) or pol!='I':
        clphasearr = Obsdata.c_phases(mode="all", vtype=vtype, count=count)
    else: #TODO precomputed with not Stokes I
        print("Using pre-computed cphase table in cphase chi^2!")
        if not type(Obsdata.cphase) in [np.ndarray, np.recarray]:
            raise Exception("pre-computed closure phase table is not a numpy rec array!")
        clphasearr = Obsdata.cphase
        # reduce to a minimal set
        if count!='max':       
            clphasearr = reduce_tri_minimal(Obsdata, clphasearr)


    snrmask = np.abs(clphasearr['cphase']/clphasearr['sigmacp']) > snrcut
    uv1 = np.hstack((clphasearr['u1'].reshape(-1,1), clphasearr['v1'].reshape(-1,1)))[snrmask]
    uv2 = np.hstack((clphasearr['u2'].reshape(-1,1), clphasearr['v2'].reshape(-1,1)))[snrmask]
    uv3 = np.hstack((clphasearr['u3'].reshape(-1,1), clphasearr['v3'].reshape(-1,1)))[snrmask]
    clphase = clphasearr['cphase'][snrmask]
    sigma = clphasearr['sigmacp'][snrmask]

    #add systematic cphase noise (in DEGREES)
    sigma = np.linalg.norm([sigma, systematic_cphase_noise*np.ones(len(sigma))], axis=0)[snrmask]
    # data weighting
    if weighting=='uniform':
        sigma = np.median(sigma) * np.ones(len(sigma))

    # prepare image and fft info objects
    npad = int(fft_pad_factor * np.max((Prior.xdim, Prior.ydim)))
    im_info = ImInfo(Prior.xdim, Prior.ydim, npad, Prior.psize, Prior.pulse)
    gs_info1 = make_gridder_and_sampler_info(im_info, uv1, conv_func=conv_func, p_rad=p_rad, order=order)
    gs_info2 = make_gridder_and_sampler_info(im_info, uv2, conv_func=conv_func, p_rad=p_rad, order=order)
    gs_info3 = make_gridder_and_sampler_info(im_info, uv3, conv_func=conv_func, p_rad=p_rad, order=order)

    sampler_info_list = [gs_info1[0],gs_info2[0],gs_info3[0]]
    gridder_info_list = [gs_info1[1],gs_info2[1],gs_info3[1]]
    A = (im_info, sampler_info_list, gridder_info_list)

    return (clphase, sigma, A)

def chisqdata_camp_fft(Obsdata, Prior, pol='I',**kwargs):

    """Return the data, sigmas, uv points, and FFT info for closure amplitudes
    """

    # unpack keyword args
    maxset = kwargs.get('maxset',False)
    if maxset: count='max'
    else: count='min'

    snrcut = kwargs.get('snrcut',0.)
    debias = kwargs.get('debias',True)
    weighting = kwargs.get('weighting','natural')
    fft_pad_factor = kwargs.get('fft_pad_factor',FFT_PAD_DEFAULT)
    conv_func = kwargs.get('conv_func', GRIDDER_CONV_FUNC_DEFAULT)
    p_rad = kwargs.get('p_rad', GRIDDER_P_RAD_DEFAULT)
    order = kwargs.get('order', FFT_INTERP_DEFAULT)

    # unpack data & mask low snr points
    vtype=vis_poldict[pol]
    if (Obsdata.camp is None) or (len(Obsdata.camp)==0) or pol!='I':
        clamparr = Obsdata.c_amplitudes(mode='all', count=count, ctype='camp', debias=debias)
    else: # TODO -- pre-computed  with not stokes I? 
        print("Using pre-computed closure amplitude table in closure amplitude chi^2!")
        if not type(Obsdata.camp) in [np.ndarray, np.recarray]:
            raise Exception("pre-computed closure amplitude table is not a numpy rec array!")
        clamparr = Obsdata.camp
        # reduce to a minimal set
        if count!='max':       
            clamparr = reduce_quad_minimal(Obsdata, clamparr, ctype='camp')


    snrmask = np.abs(clamparr['camp']/clamparr['sigmaca']) > snrcut
    uv1 = np.hstack((clamparr['u1'].reshape(-1,1), clamparr['v1'].reshape(-1,1)))[snrmask]
    uv2 = np.hstack((clamparr['u2'].reshape(-1,1), clamparr['v2'].reshape(-1,1)))[snrmask]
    uv3 = np.hstack((clamparr['u3'].reshape(-1,1), clamparr['v3'].reshape(-1,1)))[snrmask]
    uv4 = np.hstack((clamparr['u4'].reshape(-1,1), clamparr['v4'].reshape(-1,1)))[snrmask]
    clamp = clamparr['camp'][snrmask]
    sigma = clamparr['sigmaca'][snrmask]
    # data weighting
    if weighting=='uniform':
        sigma = np.median(sigma) * np.ones(len(sigma))

    # prepare image and fft info objects
    npad = int(fft_pad_factor * np.max((Prior.xdim, Prior.ydim)))
    im_info = ImInfo(Prior.xdim, Prior.ydim, npad, Prior.psize, Prior.pulse)
    gs_info1 = make_gridder_and_sampler_info(im_info, uv1, conv_func=conv_func, p_rad=p_rad, order=order)
    gs_info2 = make_gridder_and_sampler_info(im_info, uv2, conv_func=conv_func, p_rad=p_rad, order=order)
    gs_info3 = make_gridder_and_sampler_info(im_info, uv3, conv_func=conv_func, p_rad=p_rad, order=order)
    gs_info4 = make_gridder_and_sampler_info(im_info, uv4, conv_func=conv_func, p_rad=p_rad, order=order)

    sampler_info_list = [gs_info1[0],gs_info2[0],gs_info3[0],gs_info4[0]]
    gridder_info_list = [gs_info1[1],gs_info2[1],gs_info3[1],gs_info4[1]]
    A = (im_info, sampler_info_list, gridder_info_list)

    return (clamp, sigma, A)

def chisqdata_logcamp_fft(Obsdata, Prior,pol='I', **kwargs):

    """Return the data, sigmas, uv points, and FFT info for log closure amplitudes
    """
    # unpack keyword args
    maxset = kwargs.get('maxset',False)
    if maxset: count='max'
    else: count='min'

    snrcut = kwargs.get('snrcut',0.)
    debias = kwargs.get('debias',True)
    weighting = kwargs.get('weighting','natural')
    fft_pad_factor = kwargs.get('fft_pad_factor',FFT_PAD_DEFAULT)
    conv_func = kwargs.get('conv_func', GRIDDER_CONV_FUNC_DEFAULT)
    p_rad = kwargs.get('p_rad', GRIDDER_P_RAD_DEFAULT)
    order = kwargs.get('order', FFT_INTERP_DEFAULT)

    # unpack data & mask low snr points
    vtype=vis_poldict[pol]
    if (Obsdata.logcamp is None) or (len(Obsdata.logcamp)==0)  or pol!='I':
        clamparr = Obsdata.c_amplitudes(mode='all', count=count, vtype=vtype, ctype='logcamp', debias=debias)
    else: # TODO -- pre-computed  with not stokes I? 
        print("Using pre-computed log closure amplitude table in log closure amplitude chi^2!")
        if not type(Obsdata.logcamp) in [np.ndarray, np.recarray]:
            raise Exception("pre-computed log closure amplitude table is not a numpy rec array!")
        clamparr = Obsdata.logcamp
        # reduce to a minimal set
        if count!='max':       
            clamparr = reduce_quad_minimal(Obsdata, clamparr, ctype='logcamp')

    snrmask = np.abs(clamparr['camp']/clamparr['sigmaca']) > snrcut
    uv1 = np.hstack((clamparr['u1'].reshape(-1,1), clamparr['v1'].reshape(-1,1)))[snrmask]
    uv2 = np.hstack((clamparr['u2'].reshape(-1,1), clamparr['v2'].reshape(-1,1)))[snrmask]
    uv3 = np.hstack((clamparr['u3'].reshape(-1,1), clamparr['v3'].reshape(-1,1)))[snrmask]
    uv4 = np.hstack((clamparr['u4'].reshape(-1,1), clamparr['v4'].reshape(-1,1)))[snrmask]
    clamp = clamparr['camp'][snrmask]
    sigma = clamparr['sigmaca'][snrmask]
    # data weighting
    if weighting=='uniform':
        sigma = np.median(sigma) * np.ones(len(sigma))

    # prepare image and fft info objects
    npad = int(fft_pad_factor * np.max((Prior.xdim, Prior.ydim)))
    im_info = ImInfo(Prior.xdim, Prior.ydim, npad, Prior.psize, Prior.pulse)
    gs_info1 = make_gridder_and_sampler_info(im_info, uv1, conv_func=conv_func, p_rad=p_rad, order=order)
    gs_info2 = make_gridder_and_sampler_info(im_info, uv2, conv_func=conv_func, p_rad=p_rad, order=order)
    gs_info3 = make_gridder_and_sampler_info(im_info, uv3, conv_func=conv_func, p_rad=p_rad, order=order)
    gs_info4 = make_gridder_and_sampler_info(im_info, uv4, conv_func=conv_func, p_rad=p_rad, order=order)

    sampler_info_list = [gs_info1[0],gs_info2[0],gs_info3[0],gs_info4[0]]
    gridder_info_list = [gs_info1[1],gs_info2[1],gs_info3[1],gs_info4[1]]
    A = (im_info, sampler_info_list, gridder_info_list)

    return (clamp, sigma, A)

##################################################################################################
# NFFT Chi^2 Data functions
##################################################################################################
def chisqdata_vis_nfft(Obsdata, Prior, pol='I',**kwargs):

    """Return the visibilities, sigmas, uv points, and nfft info
    """
    if (Prior.xdim%2 or Prior.ydim%2):
        raise Exception("NFFT doesn't work with odd image dimensions!")

    # unpack keyword args
    systematic_noise = kwargs.get('systematic_noise',0.)
    snrcut = kwargs.get('snrcut',0.)
    debias = kwargs.get('debias',True)
    weighting = kwargs.get('weighting','natural')
    fft_pad_factor = kwargs.get('fft_pad_factor',FFT_PAD_DEFAULT)
    p_rad = kwargs.get('p_rad', GRIDDER_P_RAD_DEFAULT)

    # unpack data
    vtype=vis_poldict[pol]
    atype=amp_poldict[pol]
    etype=sig_poldict[pol]
    data_arr = Obsdata.unpack(['t1','t2','u','v',vtype,atype,etype], debias=debias)
    (uv, vis, amp, sigma) = apply_systematic_noise_snrcut(data_arr, systematic_noise, snrcut, pol)

    # data weighting
    if weighting=='uniform':
        sigma = np.median(sigma) * np.ones(len(sigma))

    # get NFFT info
    npad = int(fft_pad_factor * np.max((Prior.xdim, Prior.ydim)))
    A1 = NFFTInfo(Prior.xdim, Prior.ydim, Prior.psize, Prior.pulse, npad, p_rad, uv)
    A = [A1]

    return (vis, sigma, A)

def chisqdata_amp_nfft(Obsdata, Prior, pol='I',**kwargs):

    """Return the amplitudes, sigmas, uv points, and nfft info
    """
    if (Prior.xdim%2 or Prior.ydim%2):
        raise Exception("NFFT doesn't work with odd image dimensions!")

    # unpack keyword args
    systematic_noise = kwargs.get('systematic_noise',0.)
    snrcut = kwargs.get('snrcut',0.)
    debias = kwargs.get('debias',True)
    weighting = kwargs.get('weighting','natural')
    fft_pad_factor = kwargs.get('fft_pad_factor',FFT_PAD_DEFAULT)
    p_rad = kwargs.get('p_rad', GRIDDER_P_RAD_DEFAULT)

    # unpack data
    vtype=vis_poldict[pol]
    atype=amp_poldict[pol]
    etype=sig_poldict[pol]
    if (Obsdata.amp is None) or (len(Obsdata.amp)==0) or pol!='I':
        data_arr = Obsdata.unpack(['t1','t2','u','v',vtype,atype,etype], debias=debias)
    else: # TODO -- pre-computed  with not stokes I? 
        print("Using pre-computed amplitude table in amplitude chi^2!")
        if not type(Obsdata.amp) in [np.ndarray, np.recarray]:
            raise Exception("pre-computed amplitude table is not a numpy rec array!")
        data_arr = Obsdata.amp
    
    # apply systematic noise and snr cut
    (uv, vis, amp, sigma) = apply_systematic_noise_snrcut(data_arr, systematic_noise, snrcut, pol)
    # data weighting
    if weighting=='uniform':
        sigma = np.median(sigma) * np.ones(len(sigma))

    # get NFFT info
    npad = int(fft_pad_factor * np.max((Prior.xdim, Prior.ydim)))
    A1 = NFFTInfo(Prior.xdim, Prior.ydim, Prior.psize, Prior.pulse, npad, p_rad, uv)
    A = [A1]

    return (amp, sigma, A)

def chisqdata_bs_nfft(Obsdata, Prior, pol='I',**kwargs):

    """Return the bispectra, sigmas, uv points, and nfft info
    """
    if (Prior.xdim%2 or Prior.ydim%2):
        raise Exception("NFFT doesn't work with odd image dimensions!")

    # unpack keyword args
    #systematic_noise = kwargs.get('systematic_noise',0.) #this will break with a systematic_noise dict
    maxset = kwargs.get('maxset',False)
    if maxset: count='max'
    else: count='min'

    snrcut = kwargs.get('snrcut',0.)
    weighting = kwargs.get('weighting','natural')
    fft_pad_factor = kwargs.get('fft_pad_factor',FFT_PAD_DEFAULT)
    p_rad = kwargs.get('p_rad', GRIDDER_P_RAD_DEFAULT)

    # unpack data
    vtype=vis_poldict[pol]
    if (Obsdata.bispec is None) or (len(Obsdata.bispec)==0) or pol!='I':
        biarr = Obsdata.bispectra(mode="all", vtype=vtype, count=count)
    else: # TODO -- pre-computed  with not stokes I? 
        print("Using pre-computed bispectrum table in cphase chi^2!")
        if not type(Obsdata.bispec) in [np.ndarray, np.recarray]:
            raise Exception("pre-computed bispectrum table is not a numpy rec array!")
        biarr = Obsdata.bispec
        # reduce to a minimal set 
        if count!='max':   
            biarr = reduce_tri_minimal(Obsdata, biarr)

    snrmask = np.abs(biarr['bispec']/biarr['sigmab']) > snrcut
    uv1 = np.hstack((biarr['u1'].reshape(-1,1), biarr['v1'].reshape(-1,1)))[snrmask]
    uv2 = np.hstack((biarr['u2'].reshape(-1,1), biarr['v2'].reshape(-1,1)))[snrmask]
    uv3 = np.hstack((biarr['u3'].reshape(-1,1), biarr['v3'].reshape(-1,1)))[snrmask]
    bi = biarr['bispec'][snrmask]
    sigma = biarr['sigmab'][snrmask]

    #add systematic noise
    #sigma = np.linalg.norm([biarr['sigmab'], systematic_noise*np.abs(biarr['bispec'])], axis=0)[snrmask]
    # data weighting
    if weighting=='uniform':
        sigma = np.median(sigma) * np.ones(len(sigma))

    # get NFFT info
    npad = int(fft_pad_factor * np.max((Prior.xdim, Prior.ydim)))
    A1 = NFFTInfo(Prior.xdim, Prior.ydim, Prior.psize, Prior.pulse, npad, p_rad, uv1)
    A2 = NFFTInfo(Prior.xdim, Prior.ydim, Prior.psize, Prior.pulse, npad, p_rad, uv2)
    A3 = NFFTInfo(Prior.xdim, Prior.ydim, Prior.psize, Prior.pulse, npad, p_rad, uv3)
    A = [A1,A2,A3]

    return (bi, sigma, A)

def chisqdata_cphase_nfft(Obsdata, Prior, pol='I',**kwargs):

    """Return the closure phases, sigmas, uv points, and nfft info
    """
    if (Prior.xdim%2 or Prior.ydim%2):
        raise Exception("NFFT doesn't work with odd image dimensions!")

    # unpack keyword args    
    maxset = kwargs.get('maxset',False)
    if maxset: count='max'
    else: count='min'

    snrcut = kwargs.get('snrcut',0.)
    weighting = kwargs.get('weighting','natural')
    systematic_cphase_noise = kwargs.get('systematic_cphase_noise',0.)
    fft_pad_factor = kwargs.get('fft_pad_factor',FFT_PAD_DEFAULT)
    p_rad = kwargs.get('p_rad', GRIDDER_P_RAD_DEFAULT)

    # unpack data
    vtype=vis_poldict[pol]
    if (Obsdata.cphase is None) or (len(Obsdata.cphase)==0) or pol!='I':
        clphasearr = Obsdata.c_phases(mode="all", vtype=vtype, count=count)
    else: #TODO precomputed with not Stokes I
        print("Using pre-computed cphase table in cphase chi^2!")
        if not type(Obsdata.cphase) in [np.ndarray, np.recarray]:
            raise Exception("pre-computed closure phase table is not a numpy rec array!")
        clphasearr = Obsdata.cphase
        # reduce to a minimal set
        if count!='max':       
            clphasearr = reduce_tri_minimal(Obsdata, clphasearr)

    snrmask = np.abs(clphasearr['cphase']/clphasearr['sigmacp']) > snrcut
    uv1 = np.hstack((clphasearr['u1'].reshape(-1,1), clphasearr['v1'].reshape(-1,1)))[snrmask]
    uv2 = np.hstack((clphasearr['u2'].reshape(-1,1), clphasearr['v2'].reshape(-1,1)))[snrmask]
    uv3 = np.hstack((clphasearr['u3'].reshape(-1,1), clphasearr['v3'].reshape(-1,1)))[snrmask]
    clphase = clphasearr['cphase'][snrmask]
    sigma = clphasearr['sigmacp'][snrmask]

    #add systematic cphase noise (in DEGREES)
    sigma = np.linalg.norm([sigma, systematic_cphase_noise*np.ones(len(sigma))], axis=0)[snrmask]
    # data weighting
    if weighting=='uniform':
        sigma = np.median(sigma) * np.ones(len(sigma))

    # get NFFT info
    npad = int(fft_pad_factor * np.max((Prior.xdim, Prior.ydim)))
    A1 = NFFTInfo(Prior.xdim, Prior.ydim, Prior.psize, Prior.pulse, npad, p_rad, uv1)
    A2 = NFFTInfo(Prior.xdim, Prior.ydim, Prior.psize, Prior.pulse, npad, p_rad, uv2)
    A3 = NFFTInfo(Prior.xdim, Prior.ydim, Prior.psize, Prior.pulse, npad, p_rad, uv3)
    A = [A1,A2,A3]

    return (clphase, sigma, A)

def chisqdata_camp_nfft(Obsdata, Prior, pol='I',**kwargs):

    """Return the closure phases, sigmas, uv points, and nfft info
    """
    if (Prior.xdim%2 or Prior.ydim%2):
        raise Exception("NFFT doesn't work with odd image dimensions!")

    # unpack keyword args
    maxset = kwargs.get('maxset',False)
    if maxset: count='max'
    else: count='min'

    snrcut = kwargs.get('snrcut',0.)
    debias = kwargs.get('debias',True)
    weighting = kwargs.get('weighting','natural')
    fft_pad_factor = kwargs.get('fft_pad_factor',FFT_PAD_DEFAULT)
    p_rad = kwargs.get('p_rad', GRIDDER_P_RAD_DEFAULT)

    # unpack data & mask low snr points
    vtype=vis_poldict[pol]
    if (Obsdata.camp is None) or (len(Obsdata.camp)==0) or pol!='I':
        clamparr = Obsdata.c_amplitudes(mode='all', count=count, ctype='camp', debias=debias)
    else: # TODO -- pre-computed  with not stokes I? 
        print("Using pre-computed closure amplitude table in closure amplitude chi^2!")
        if not type(Obsdata.camp) in [np.ndarray, np.recarray]:
            raise Exception("pre-computed closure amplitude table is not a numpy rec array!")
        clamparr = Obsdata.camp
        # reduce to a minimal set
        if count!='max':       
            clamparr = reduce_quad_minimal(Obsdata, clamparr, ctype='camp')

    snrmask = np.abs(clamparr['camp']/clamparr['sigmaca']) > snrcut
    uv1 = np.hstack((clamparr['u1'].reshape(-1,1), clamparr['v1'].reshape(-1,1)))[snrmask]
    uv2 = np.hstack((clamparr['u2'].reshape(-1,1), clamparr['v2'].reshape(-1,1)))[snrmask]
    uv3 = np.hstack((clamparr['u3'].reshape(-1,1), clamparr['v3'].reshape(-1,1)))[snrmask]
    uv4 = np.hstack((clamparr['u4'].reshape(-1,1), clamparr['v4'].reshape(-1,1)))[snrmask]
    clamp = clamparr['camp'][snrmask]
    sigma = clamparr['sigmaca'][snrmask]
    # data weighting
    if weighting=='uniform':
        sigma = np.median(sigma) * np.ones(len(sigma))

    # get NFFT info
    npad = int(fft_pad_factor * np.max((Prior.xdim, Prior.ydim)))
    A1 = NFFTInfo(Prior.xdim, Prior.ydim, Prior.psize, Prior.pulse, npad, p_rad, uv1)
    A2 = NFFTInfo(Prior.xdim, Prior.ydim, Prior.psize, Prior.pulse, npad, p_rad, uv2)
    A3 = NFFTInfo(Prior.xdim, Prior.ydim, Prior.psize, Prior.pulse, npad, p_rad, uv3)
    A4 = NFFTInfo(Prior.xdim, Prior.ydim, Prior.psize, Prior.pulse, npad, p_rad, uv4)
    A = [A1,A2,A3,A4]

    return (clamp, sigma, A)

def chisqdata_logcamp_nfft(Obsdata, Prior,pol='I', **kwargs):

    """Return the closure phases, sigmas, uv points, and nfft info
    """
    if (Prior.xdim%2 or Prior.ydim%2):
        raise Exception("NFFT doesn't work with odd image dimensions!")

    # unpack keyword args
    maxset = kwargs.get('maxset',False)
    if maxset: count='max'
    else: count='min'

    snrcut = kwargs.get('snrcut',0.)
    debias = kwargs.get('debias',True)
    weighting = kwargs.get('weighting','natural')
    fft_pad_factor = kwargs.get('fft_pad_factor',FFT_PAD_DEFAULT)
    p_rad = kwargs.get('p_rad', GRIDDER_P_RAD_DEFAULT)

    # unpack data & mask low snr points
    vtype=vis_poldict[pol]
    if (Obsdata.logcamp is None) or (len(Obsdata.logcamp)==0)  or pol!='I':
        clamparr = Obsdata.c_amplitudes(mode='all', count=count, vtype=vtype, ctype='logcamp', debias=debias)
    else: # TODO -- pre-computed  with not stokes I? 
        print("Using pre-computed log closure amplitude table in log closure amplitude chi^2!")
        if not type(Obsdata.logcamp) in [np.ndarray, np.recarray]:
            raise Exception("pre-computed log closure amplitude table is not a numpy rec array!")
        clamparr = Obsdata.logcamp
        # reduce to a minimal set
        if count!='max':       
            clamparr = reduce_quad_minimal(Obsdata, clamparr, ctype='logcamp')

    snrmask = np.abs(clamparr['camp']/clamparr['sigmaca']) > snrcut
    uv1 = np.hstack((clamparr['u1'].reshape(-1,1), clamparr['v1'].reshape(-1,1)))[snrmask]
    uv2 = np.hstack((clamparr['u2'].reshape(-1,1), clamparr['v2'].reshape(-1,1)))[snrmask]
    uv3 = np.hstack((clamparr['u3'].reshape(-1,1), clamparr['v3'].reshape(-1,1)))[snrmask]
    uv4 = np.hstack((clamparr['u4'].reshape(-1,1), clamparr['v4'].reshape(-1,1)))[snrmask]
    clamp = clamparr['camp'][snrmask]
    sigma = clamparr['sigmaca'][snrmask]
    # data weighting
    if weighting=='uniform':
        sigma = np.median(sigma) * np.ones(len(sigma))

    # get NFFT info
    npad = int(fft_pad_factor * np.max((Prior.xdim, Prior.ydim)))
    A1 = NFFTInfo(Prior.xdim, Prior.ydim, Prior.psize, Prior.pulse, npad, p_rad, uv1)
    A2 = NFFTInfo(Prior.xdim, Prior.ydim, Prior.psize, Prior.pulse, npad, p_rad, uv2)
    A3 = NFFTInfo(Prior.xdim, Prior.ydim, Prior.psize, Prior.pulse, npad, p_rad, uv3)
    A4 = NFFTInfo(Prior.xdim, Prior.ydim, Prior.psize, Prior.pulse, npad, p_rad, uv4)
    A = [A1,A2,A3,A4]

    return (clamp, sigma, A)


##################################################################################################
# Restoring ,Embedding, and Plotting Functions
##################################################################################################
def plot_i(im, Prior, nit, chi2_dict, **kwargs):
    """Plot the total intensity image at each iteration
    """
    imarr = im.reshape(Prior.ydim,Prior.xdim)
    cmap = kwargs.get('cmap','afmhot')
    interpolation = kwargs.get('interpolation', 'gaussian')
    pol = kwargs.get('pol', '')

    plt.ion()
    plt.pause(1.e-6)
    plt.clf()

    scale = kwargs.get('scale',None)
    dynamic_range = kwargs.get('dynamic_range',1.e5)
    gamma = kwargs.get('dynamic_range',.5)
    if scale=='log':
        if (imarr < 0.0).any():
            #print('clipping values less than 0')
            imarr[imarr<0.0] = 0.0
        imarr = np.log(imarr + np.max(imarr)/dynamic_range)
        #unit = 'log(' + cbar_unit[0] + ' per ' + cbar_unit[1] + ')'

    if scale=='gamma':
        if (imarr < 0.0).any():
            print('clipping values less than 0')
            imarr[imarr<0.0] = 0.0
        imarr = (imarr + np.max(imarr)/dynamic_range)**(gamma)
        #unit = '(' + cbar_unit[0] + ' per ' + cbar_unit[1] + ')^gamma'

    plt.imshow(imarr, cmap=plt.get_cmap(cmap), interpolation=interpolation)
    xticks = ticks(Prior.xdim, Prior.psize/RADPERAS/1e-6)
    yticks = ticks(Prior.ydim, Prior.psize/RADPERAS/1e-6)
    plt.xticks(xticks[0], xticks[1])
    plt.yticks(yticks[0], yticks[1])
    plt.xlabel('Relative RA ($\mu$as)')
    plt.ylabel('Relative Dec ($\mu$as)')
    plotstr = str(pol) + " : step: %i  " % nit
    for key in chi2_dict.keys():
        plotstr += "$\chi^2_{%s}$: %0.2f  " % (key, chi2_dict[key])
    plt.title(plotstr, fontsize=18)
    #plt.draw()


def embed(im, mask, clipfloor=0., randomfloor=False):
    """Embeds a 1d image array into the size of boolean embed mask
    """

    out=np.zeros(len(mask))

    # Here's a much faster version than before
    out[mask.nonzero()] = im

    if clipfloor != 0.0:
        if randomfloor: # prevent total variation gradient singularities
            out[(mask-1).nonzero()] = clipfloor * np.abs(np.random.normal(size=len((mask-1).nonzero())))
        else:
            out[(mask-1).nonzero()] = clipfloor

    return out

##################################################################################################
# FFT & NFFT helper functions
##################################################################################################
class NFFTInfo(object):
    def __init__(self, xdim, ydim, psize, pulse, npad, p_rad, uv):
        self.xdim = int(xdim)
        self.ydim = int(ydim)
        self.psize = psize
        self.pulse = pulse

        self.npad = int(npad)
        self.p_rad = int(p_rad)
        self.uv = uv
        self.uvdim = len(uv)

        # set nfft plan
        uv_scaled = uv*psize
        nfft_plan = NFFT([xdim, ydim], self.uvdim, m=p_rad, n=[npad,npad])
        nfft_plan.x = uv_scaled
        nfft_plan.precompute()
        self.plan = nfft_plan

        # compute phase and pulsefac
        phases = np.exp(-1j*np.pi*(uv_scaled[:,0]+uv_scaled[:,1]))
        pulses = np.array([pulse(2*np.pi*uv_scaled[i,0], 2*np.pi*uv_scaled[i,1], 1., dom="F")
                           for i in range(self.uvdim)])
        self.pulsefac = (pulses*phases)

class SamplerInfo(object):
    def __init__(self, order, uv, pulsefac):
        self.order = int(order)
        self.uv = uv
        self.pulsefac = pulsefac

class GridderInfo(object):
    def __init__(self, npad, func, p_rad, coords, weights):
        self.npad = int(npad)
        self.conv_func = func
        self.p_rad = int(p_rad)
        self.coords = coords
        self.weights = weights

class ImInfo(object):
    def __init__(self, xdim, ydim, npad, psize, pulse):
        self.xdim = int(xdim)
        self.ydim = int(ydim)
        self.npad = int(npad)
        self.psize = psize
        self.pulse = pulse

        padvalx1 = padvalx2 = int(np.floor((npad - xdim)/2.0))
        if xdim % 2:
            padvalx2 += 1
        padvaly1 = padvaly2 = int(np.floor((npad - ydim)/2.0))
        if ydim % 2:
            padvaly2 += 1

        self.padvalx1 = padvalx1
        self.padvalx2 = padvalx2
        self.padvaly1 = padvaly1
        self.padvaly2 = padvaly2

def conv_func_pill(x,y):
    if abs(x) < 0.5 and abs(y) < 0.5:
        out = 1.
    else:
        out = 0.
    return out

def conv_func_gauss(x,y):
    return np.exp(-(x**2 + y**2))

def conv_func_cubicspline(x,y):
    if abs(x) <= 1:
        fx = 1.5*abs(x)**3 - 2.5*abs(x)**2 + 1
    elif abs(x) < 2:
        fx = -0.5*abs(x)**3 + 2.5*abs(x)**2 -4*abs(x) + 2
    else:
        fx = 0

    if abs(y) <= 1:
        fy = 1.5*abs(y)**3 - 2.5*abs(y)**2 + 1
    elif abs(y) < 2:
        fy = -0.5*abs(y)**3 + 2.5*abs(y)**2 - 4*abs(y) + 2
    else:
        fy = 0

    return fx*fy

##There's a bug in scipy spheroidal function of order 0! - gives nans for eta<1
#def conv_func_spheroidal(x,y,p,m):
#    etax = 2.*x/float(p)
#    etay = 2.*x/float(p)
#    psix =  abs(1-etax**2)**m * scipy.special.pro_rad1(m,0,0.5*np.pi*p,etax)[0]
#    psiy = abs(1-etay**2)**m * scipy.special.pro_rad1(m,0,0.5*np.pi*p,etay)[0]
#    return psix*psiy

def fft_imvec(imvec, im_info):
    """
    Returns fft of imvec on  grid
    im_info = (xdim, ydim, npad, psize, pulse)
    order is the order of the spline interpolation
    """

    xdim = im_info.xdim
    ydim = im_info.ydim
    padvalx1 = im_info.padvalx1
    padvalx2 = im_info.padvalx2
    padvaly1 = im_info.padvaly1
    padvaly2 = im_info.padvaly2

    imarr = imvec.reshape(ydim, xdim)
    imarr = np.pad(imarr, ((padvalx1,padvalx2),(padvaly1,padvaly2)), 'constant', constant_values=0.0)
    npad = imarr.shape[0]
    if imarr.shape[0]!=imarr.shape[1]:
        raise Exception("FFT padding did not return a square image!")

    # FFT for visibilities
    vis_im = np.fft.fftshift(np.fft.fft2(np.fft.ifftshift(imarr)))

    return vis_im

def sampler(griddata, sampler_info_list, sample_type="vis"):
    """
    Samples griddata (e.g. the FFT of an image) at uv points
    the griddata should already be rotated so u,v = 0,0 in the center
    sampler_info_list is an appropriately ordered list of 4 sampler_info objects
    order is the order of the spline interpolation
    """
    if sample_type not in ["vis","bs","camp"]:
        raise Exception("sampler sample_type should be either 'vis','bs',or 'camp'!")
    if griddata.shape[0] != griddata.shape[1]:
        raise Exception("griddata should be a square array!")

    dataset = []
    for sampler_info in sampler_info_list:

        vu2 = sampler_info.uv
        pulsefac = sampler_info.pulsefac

        datare = nd.map_coordinates(np.real(griddata), vu2, order=sampler_info.order)
        dataim = nd.map_coordinates(np.imag(griddata), vu2, order=sampler_info.order)

        data = datare + 1j*dataim
        data = data * pulsefac

        dataset.append(data)

    if sample_type=="vis":
        out = dataset[0]
    if sample_type=="bs":
        out = dataset[0]*dataset[1]*dataset[2]
    if sample_type=="camp":
        out = np.abs((dataset[0]*dataset[1])/(dataset[2]*dataset[3]))
    return out

def gridder(data_list, gridder_info_list):
    """
    Grid the data sampled at uv points on a square array
    gridder_info_list is an list of gridder_info objects
    """

    if len(data_list) != len(gridder_info_list):
        raise Exception("length of data_list in gridder() " +
                         "is not equal to length of gridder_info_list!")

    npad = gridder_info_list[0].npad
    datagrid = np.zeros((npad, npad)).astype('c16')

    for k in range(len(gridder_info_list)):
        gridder_info = gridder_info_list[k]
        data = data_list[k]

        if gridder_info.npad != npad:
            raise Exception("npad values not consistent in gridder_info_list!")

        p_rad = gridder_info.p_rad
        coords = gridder_info.coords
        weights = gridder_info.weights

        p_rad = int(p_rad)
        for i in range(2*p_rad+1):
            dy = i - p_rad
            for j in range(2*p_rad+1):
                dx = j - p_rad
                weight = weights[i][j]
                np.add.at(datagrid, tuple(map(tuple, (coords + [dy, dx]).transpose())), data*weight)

    return datagrid

def make_gridder_and_sampler_info(im_info, uv, conv_func=GRIDDER_CONV_FUNC_DEFAULT, p_rad=GRIDDER_P_RAD_DEFAULT, order=FFT_INTERP_DEFAULT):
    """
    Prep norms and weights for gridding data sampled at uv points on a square array
    im_info tuple contains (xdim, ydim, npad, psize, pulse) of the grid
    conv_func is the convolution function: current options are "pillbox", "gaussian"
    p_rad is the pixel radius inside wich the conv_func is nonzero
    """

    if not (conv_func in ['pillbox','gaussian','cubic']):
        raise Exception("conv_func must be either 'pillbox', 'gaussian', or, 'cubic'")

    xdim = im_info.xdim
    ydim = im_info.ydim
    npad = im_info.npad
    psize = im_info.psize
    pulse = im_info.pulse

    #compute grid u,v coordinates
    vu2 = np.hstack((uv[:,1].reshape(-1,1), uv[:,0].reshape(-1,1)))
    du  = 1.0/(npad*psize)
    vu2 = (vu2/du + 0.5*npad)

    coords = np.round(vu2).astype(int)
    dcoords = vu2 - np.round(vu2).astype(int)
    vu2  = vu2.T

    # TODO: phase rotations should be done separately for x and y if the image isn't square
    # e.g.,
    phase = np.exp(-1j*np.pi*psize*((1+im_info.xdim%2)*uv[:,0] + (1+im_info.ydim%2)*uv[:,1]))

    pulsefac = np.array([pulse(2*np.pi*uvpt[0], 2*np.pi*uvpt[1], psize, dom="F") for uvpt in uv])
    pulsefac = pulsefac * phase

    #compute gridder norm
    weights = []
    norm = np.zeros_like(len(coords))
    for i in range(2*p_rad+1):
        weights.append([])
        dy = i - p_rad
        for j in range(2*p_rad+1):
            dx = j - p_rad
            if conv_func == 'gaussian':
                norm = norm + conv_func_gauss(dy - dcoords[:,0], dx - dcoords[:,1])
            elif conv_func == 'pillbox':
                norm = norm + conv_func_pill(dy - dcoords[:,0], dx - dcoords[:,1])
            elif conv_func == 'cubic':
                norm = norm + conv_func_cubicspline(dy - dcoords[:,0], dx - dcoords[:,1])

            weights[i].append(None)

    #compute weights for gridding
    for i in range(2*p_rad+1):
        dy = i - p_rad
        for j in range(2*p_rad+1):
            dx = j - p_rad
            if conv_func == 'gaussian':
                weight = conv_func_gauss(dy - dcoords[:,0], dx - dcoords[:,1])/norm
            elif conv_func == 'pillbox':
                weight = conv_func_pill(dy - dcoords[:,0], dx - dcoords[:,1])/norm
            elif conv_func == 'cubic':
                weight = conv_func_cubicspline(dy - dcoords[:,0], dx - dcoords[:,1])/norm

            weights[i][j] = weight

    #output the coordinates, norms, and weights
    sampler_info = SamplerInfo(order, vu2, pulsefac)
    gridder_info = GridderInfo(npad, conv_func, p_rad, coords, weights)
    return (sampler_info, gridder_info)<|MERGE_RESOLUTION|>--- conflicted
+++ resolved
@@ -2126,24 +2126,18 @@
        returns: (uv, vis, amp, sigma)
     """
 
-<<<<<<< HEAD
-    sigma = data_arr['sigma']
-    amp = data_arr['amp']
-=======
     vtype=vis_poldict[pol]
     atype=amp_poldict[pol]
     etype=sig_poldict[pol]
 
-    sigma = data_arr[etype]
-    vis = data_arr[vtype]
-    amp = data_arr[atype]
->>>>>>> b65241d0
     t1 = data_arr['t1']
     t2 = data_arr['t2']
 
+    sigma = data_arr[etype]
+    amp = data_arr[atype]
     try:
-        vis = data_arr['vis']
-    except KeyError:
+        vis = data_arr[vtype]
+    except ValueError:
         vis = amp.astype('c16')
 
     snrmask = np.abs(amp/sigma) >= snrcut
