# obsdata.py
# a interferometric observation class
#
#    Copyright (C) 2018 Andrew Chael
#
#    This program is free software: you can redistribute it and/or modify
#    it under the terms of the GNU General Public License as published by
#    the Free Software Foundation, either version 3 of the License, or
#    (at your option) any later version.
#
#    This program is distributed in the hope that it will be useful,
#    but WITHOUT ANY WARRANTY; without even the implied warranty of
#    MERCHANTABILITY or FITNESS FOR A PARTICULAR PURPOSE.  See the
#    GNU General Public License for more details.
#
#    You should have received a copy of the GNU General Public License
#    along with this program.  If not, see <http://www.gnu.org/licenses/>.


from __future__ import division
from __future__ import print_function

from builtins import str
from builtins import range
from builtins import object

import string, copy
import numpy as np
import numpy.lib.recfunctions as rec
import matplotlib as mpl
import matplotlib.pyplot as plt
import scipy.optimize as opt
import itertools as it
import sys

import ehtim.image
import ehtim.io.save
import ehtim.io.load
import ehtim.observing.obs_simulate as simobs

from ehtim.const_def import *
from ehtim.observing.obs_helpers import *
from ehtim.statistics.dataframes import *
from ehtim.statistics.stats import *

import warnings
warnings.filterwarnings("ignore", message="Casting complex values to real discards the imaginary part")

##################################################################################################
# Obsdata object
##################################################################################################

class Obsdata(object):

    """A polarimetric VLBI observation of visibility amplitudes and phases (in Jy).

       Attributes:
           source (str): The source name
           ra (float): The source Right Ascension in fractional hours
           dec (float): The source declination in fractional degrees
           mjd (int): The integer MJD of the observation
           tstart (float): The start time of the observation in hours
           tstop (float): The end time of the observation in hours
           rf (float): The observation frequency in Hz
           bw (float): The observation bandwidth in Hz
           timetype (str): How to interpret tstart and tstop; either 'GMST' or 'UTC'
           polrep (str): polarization representation, either 'stokes' or 'circ'

           tarr (numpy.recarray): The array of telescope data with datatype DTARR
           tkey (dict): A dictionary of rows in the tarr for each site name
           data (numpy.recarray): the basic data with datatype DTPOL_STOKES or DTPOL_CIRC
           scantable (numpy.recarray): The array of scan information

           ampcal (bool): True if amplitudes calibrated
           phasecal (bool): True if phases calibrated
           opacitycal (bool): True if time-dependent opacities correctly accounted for in sigmas
           frcal (bool): True if feed rotation calibrated out of visibilities
           dcal (bool): True if D terms calibrated out of visibilities

           amp (numpy.recarray): An array of saved (averaged) visibility amplitudes
           bispec (numpy.recarray): An array of saved (averaged) bispectra
           cphase (numpy.recarray): An array of saved (averaged) closure phases
           camp (numpy.recarray): An array of saved (averaged) closure amplitudes
           logcamp (numpy.recarray): An array of saved (averaged) log closure amplitudes
    """

    def __init__(self, ra, dec, rf, bw, datatable, tarr, scantable=None,
                       polrep='stokes', source=SOURCE_DEFAULT, mjd=MJD_DEFAULT, timetype='UTC',
                       ampcal=True, phasecal=True, opacitycal=True, dcal=True, frcal=True):

        """A polarimetric VLBI observation of visibility amplitudes and phases (in Jy).

           Args:
               ra (float): The source Right Ascension in fractional hours
               dec (float): The source declination in fractional degrees
               rf (float): The observation frequency in Hz
               bw (float): The observation bandwidth in Hz

               datatable (numpy.recarray): the basic data with datatype DTPOL_STOKES or DTPOL_CIRC
               tarr (numpy.recarray): The array of telescope data with datatype DTARR
               scantable (numpy.recarray): The array of scan information

               polrep (str): polarization representation, either 'stokes' or 'circ'
               source (str): The source name
               mjd (int): The integer MJD of the observation
               timetype (str): How to interpret tstart and tstop; either 'GMST' or 'UTC'

               ampcal (bool): True if amplitudes calibrated
               phasecal (bool): True if phases calibrated
               opacitycal (bool): True if time-dependent opacities correctly accounted for in sigmas
               frcal (bool): True if feed rotation calibrated out of visibilities
               dcal (bool): True if D terms calibrated out of visibilities

           Returns:
               obsdata (Obsdata): an Obsdata object
        """

        if len(datatable) == 0:
            raise Exception("No data in input table!")
        if not (datatable.dtype in [DTPOL_STOKES, DTPOL_CIRC]):
            raise Exception("Data table dtype should be DTPOL_STOKES or DTPOL_CIRC")

        # Polarization Representation
        if polrep=='stokes':
            self.polrep = 'stokes'
            self.poldict = POLDICT_STOKES
            self.poltype = DTPOL_STOKES
        elif polrep=='circ':
            self.polrep = 'circ'
            self.poldict = POLDICT_CIRC
            self.poltype = DTPOL_CIRC
        else:
            raise Exception("only 'stokes' and 'circ' are supported polreps!")

        # Set the various observation parameters
        self.source = str(source)
        self.ra = float(ra)
        self.dec = float(dec)
        self.rf = float(rf)
        self.bw = float(bw)
        self.ampcal = bool(ampcal)
        self.phasecal = bool(phasecal)
        self.opacitycal = bool(opacitycal)
        self.dcal = bool(dcal)
        self.frcal = bool(frcal)

        if timetype not in ['GMST', 'UTC']:
            raise Exception("timetype must by 'GMST' or 'UTC'")
        self.timetype = timetype

        # Save the data
        self.data = datatable
        self.scans = scantable

        # Telescope array: default ordering is by sefd
        self.tarr =  tarr
        self.tkey = {self.tarr[i]['site']: i for i in range(len(self.tarr))}
        if np.any(self.tarr['sefdr']!=0) or np.any(self.tarr['sefdl']!=0):
            self.reorder_tarr_sefd()
#        elif np.any(self.unpack(['snr'])['snr'] > 0):
#            self.reorder_tarr_snr()
        self.reorder_baselines()

        # Get tstart, mjd and tstop
        times = self.unpack(['time'])['time']
        self.tstart = times[0]
        self.mjd = int(mjd)
        self.tstop = times[-1]
        if self.tstop < self.tstart:
            self.tstop += 24.0

        # Saved closure quantity arrays
        # TODO should we precompute these?
        self.amp=None
        self.bispec=None
        self.cphase=None
        self.camp=None
        self.logcamp=None

    def copy(self):

        """Copy the observation object.

           Args:

           Returns:
               (Obsdata): a copy of the Obsdata object.
        """

        newobs = Obsdata(self.ra, self.dec, self.rf, self.bw, self.data, self.tarr, source=self.source, mjd=self.mjd, polrep=self.polrep,
                         ampcal=self.ampcal, phasecal=self.phasecal, opacitycal=self.opacitycal, dcal=self.dcal, frcal=self.frcal,
                         timetype=self.timetype, scantable=self.scans)

        # copy over any precomputed tables
        newobs.amp = self.amp
        newobs.bispec = self.bispec
        newobs.cphase = self.cphase
        newobs.camp = self.camp
        newobs.logcamp = self.logcamp

        return newobs

    def switch_polrep(self, polrep_out='stokes'):

        """Return a new observation with the polarization representation changed
           Args:
               polrep_out (str):  the polrep of the output data

           Returns:
               (Obsdata): new Obsdata object with potentially different polrep
        """

        if polrep_out not in ['stokes','circ']:
            raise Exception("polrep_out must be either 'stokes' or 'circ'")
        if polrep_out==self.polrep:
            return self.copy()
        elif polrep_out=='stokes': #circ -> stokes
            data = np.empty(len(self.data), dtype=DTPOL_STOKES)
            for f in DTPOL_STOKES:
                f = f[0]
                if f in ['time','tint','t1', 't2', 'tau1', 'tau2','u','v']:
                    data[f] = self.data[f]
                elif f=='vis':
                    data[f] = 0.5*(self.data['rrvis'] + self.data['llvis'])
                elif f=='qvis':
                    data[f] = 0.5*(self.data['lrvis'] + self.data['rlvis'])
                elif f=='uvis':
                    data[f] = 0.5j*(self.data['lrvis'] - self.data['rlvis'])
                elif f=='vvis':
                    data[f] = 0.5*(self.data['rrvis'] - self.data['llvis'])
                elif f in ['sigma','vsigma']:
                    data[f] = 0.5*np.sqrt(self.data['rrsigma']**2 + self.data['llsigma']**2)
                elif f in ['qsigma','usigma']:
                    data[f] = 0.5*np.sqrt(self.data['rlsigma']**2 + self.data['lrsigma']**2)

        elif polrep_out=='circ': #stokes -> circ
            data = np.empty(len(self.data), dtype=DTPOL_CIRC)
            for f in DTPOL_CIRC:
                f = f[0]
                if f in ['time','tint','t1', 't2', 'tau1', 'tau2','u','v']:
                    data[f] = self.data[f]
                elif f=='rrvis':
                    data[f] = (self.data['vis'] + self.data['vvis'])
                elif f=='llvis':
                    data[f] = (self.data['vis'] - self.data['vvis'])
                elif f=='rlvis':
                    data[f] = (self.data['qvis'] + 1j*self.data['uvis'])
                elif f=='lrvis':
                    data[f] = (self.data['qvis'] - 1j*self.data['uvis'])
                elif f in ['rrsigma','llsigma']:
                    data[f] = np.sqrt(self.data['sigma']**2 + self.data['vsigma']**2)
                elif f in ['rlsigma','lrsigma']:
                    data[f] = np.sqrt(self.data['qsigma']**2 + self.data['usigma']**2)

        newobs = Obsdata(self.ra, self.dec, self.rf, self.bw, data, self.tarr,
                         source=self.source, mjd=self.mjd, polrep=polrep_out,
                         ampcal=self.ampcal, phasecal=self.phasecal, opacitycal=self.opacitycal, 
                         dcal=self.dcal, frcal=self.frcal,
                         timetype=self.timetype, scantable=self.scans)
        return newobs

    def reorder_baselines(self):

        """Reorder baselines to match uvfits convention, based on the telescope array ordering
        """

        # Time partition the datatable
        datatable = self.data.copy()
        datalist = []
        for key, group in it.groupby(datatable, lambda x: x['time']):
            datalist.append(np.array([obs for obs in group]))

        # Remove conjugate baselines
        obsdata = []
        for tlist in datalist:
            blpairs = []
            for dat in tlist:
                if not (set((dat['t1'], dat['t2']))) in blpairs:

                     # Reverse the baseline in the right order for uvfits:
<<<<<<< HEAD
                     if(self.tkey[dat['t2']] < self.tkey[dat['t1']]):
=======
                     if(self.tkey[dat['t1']] > self.tkey[dat['t2']]):
>>>>>>> b65241d0
                        (dat['t1'], dat['t2']) = (dat['t2'], dat['t1'])
                        (dat['tau1'], dat['tau2']) = (dat['tau2'], dat['tau1'])
                        dat['u'] = -dat['u']
                        dat['v'] = -dat['v']

                        if self.polrep=='stokes':
                            dat['vis'] = np.conj(dat['vis'])
                            dat['qvis'] = np.conj(dat['qvis'])
                            dat['uvis'] = np.conj(dat['uvis'])
                            dat['vvis'] = np.conj(dat['vvis'])
                        elif self.polrep=='circ':
                            dat['rrvis'] = np.conj(dat['rrvis'])
                            dat['llvis'] = np.conj(dat['llvis'])
                            #must switch l & r !!
                            rl = dat['rlvis'].copy()
                            lr = dat['lrvis'].copy()
                            dat['rlvis'] = np.conj(lr)
                            dat['lrvis'] = np.conj(rl)
                        else:
                            raise Exception("polrep must be either 'stokes' or 'circ'")

                     # Append the data point
                     blpairs.append(set((dat['t1'],dat['t2'])))
                     obsdata.append(dat)

        obsdata = np.array(obsdata, dtype=self.poltype)

        # Timesort data
        obsdata = obsdata[np.argsort(obsdata, order=['time','t1'])]

        # Save the data
        self.data = obsdata

        return

    def reorder_tarr_sefd(self):

        """Reorder the telescope array by SEFD minimal to maximum
        """

        sorted_list = sorted(self.tarr, key=lambda x: np.sqrt(x['sefdr']**2 + x['sefdl']**2))
        self.tarr = np.array(sorted_list,dtype=DTARR)
        self.tkey = {self.tarr[i]['site']: i for i in range(len(self.tarr))}
        self.reorder_baselines()

        return

    def reorder_tarr_snr(self):

        """Reorder the telescope array by median SNR maximal to minimal
        """

        snr = self.unpack(['t1','t2','snr'])
        snr_median = [np.median(snr[(snr['t1']==site) + (snr['t2']==site)]['snr']) for site in self.tarr['site']]
        idx = np.argsort(snr_median)[::-1]
        self.tarr = self.tarr[idx]
        self.tkey = {self.tarr[i]['site']: i for i in range(len(self.tarr))}
        self.reorder_baselines()

        return

    def reorder_tarr_random(self):

        """Randomly reorder the telescope array
        """

        idx = np.arange(len(self.tarr))
        np.random.shuffle(idx)
        self.tarr = self.tarr[idx]
        self.tkey = {self.tarr[i]['site']: i for i in range(len(self.tarr))}
        self.reorder_baselines()

        return

    def data_conj(self):

        """Make a data array including all conjugate baselines.

           Args:

           Returns:
               (numpy.recarray): a copy of the Obsdata.data table including all conjugate baselines.
        """

        data = np.empty(2*len(self.data), dtype=self.poltype)

        # Add the conjugate baseline data
        for f in self.poltype:
            f = f[0]
            if f in ['t1', 't2', 'tau1', 'tau2']:
                if f[-1]=='1': f2 = f[:-1]+'2'
                else: f2 = f[:-1]+'1'
                data[f] = np.hstack((self.data[f], self.data[f2]))

            elif f in ['u','v']:
                data[f] = np.hstack((self.data[f], -self.data[f]))

            #elif f in ['vis','qvis','uvis','vvis']:
            elif f in [self.poldict['vis1'],self.poldict['vis2'],
                       self.poldict['vis3'],self.poldict['vis4']]:
                if self.polrep=='stokes':
                    data[f] = np.hstack((self.data[f], np.conj(self.data[f])))
                elif self.polrep=='circ':
                    if f in ['rrvis','llvis']:
                        data[f] = np.hstack((self.data[f], np.conj(self.data[f])))
                    elif f=='rlvis':
                        data[f] = np.hstack((self.data['rlvis'], np.conj(self.data['lrvis'])))
                    elif f=='lrvis':
                        data[f] = np.hstack((self.data['lrvis'], np.conj(self.data['rlvis'])))
                else:
                    raise Exception("polrep must be either 'stokes' or 'circ'")

            else:
                data[f] = np.hstack((self.data[f], self.data[f]))

        # Sort the data by time
        data = data[np.argsort(data['time'])]

        return data

    def tlist(self, conj=False):

        """Group the data in a list of equal time observation datatables.

           Args:
                conj (bool): True if tlist_out includes conjugate baselines.

           Returns:
                (list): a list of data tables containing time-partitioned data
        """

        if conj:
            data = self.data_conj()
        else:
            data = self.data

        # partition the data by time
        datalist = []
        for key, group in it.groupby(data, lambda x: x['time']):
            datalist.append(np.array([obs for obs in group]))

        return np.array(datalist)

    def bllist(self,conj=False):

        """Group the data in a list of same baseline datatables.

           Args:
                conj (bool): True if tlist_out includes conjugate baselines.
           Returns:
                (list): a list of data tables containing baseline-partitioned data
        """

        if conj:
            data = self.data_conj()
        else:
            data = self.data

        # partition the data by baseline
        datalist = []
        idx = np.lexsort((data['t2'], data['t1']))
        for key, group in it.groupby(data[idx], lambda x: set((x['t1'], x['t2']))):
            datalist.append(np.array([obs for obs in group]))

        return np.array(datalist)

    def unpack_bl(self, site1, site2, fields, ang_unit='deg', debias=False, timetype=False):

        """Unpack the data over time on the selected baseline site1-site2.

           Args:
                site1 (str): First site name
                site2 (str): Second site name
                fields (list): list of unpacked quantities from available quantities in FIELDS
                ang_unit (str): 'deg' for degrees and 'rad' for radian phases
                debias (bool): True to debias visibility amplitudes
                timetype (str): 'GMST' or 'UTC'

           Returns:
                (numpy.recarray): unpacked numpy array with data in fields requested
        """

        if timetype==False:
            timetype=self.timetype

        # If we only specify one field
        if timetype not  in ['GMST','UTC','utc','gmst']:
            raise Exception("timetype should be 'GMST' or 'UTC'!")
        allfields = ['time']

        if not isinstance(fields, list): allfields.append(fields)
        else:
            for i in range(len(fields)): allfields.append(fields[i])

        # Get the data from data table on the selected baseline
        allout = []
        tlist = self.tlist(conj=True)
        for scan in tlist:
            for obs in scan:
                if (obs['t1'], obs['t2']) == (site1, site2):
                    obs = np.array([obs])
                    out = self.unpack_dat(obs, allfields, ang_unit=ang_unit, debias=debias, timetype=timetype)

                    allout.append(out)

        #if len(allout)==0:
            #raise Exception("Baseline %s-%s has no data!"%(site1,site2))

        return np.array(allout)

    def unpack(self, fields, mode='all', ang_unit='deg',  debias=False, conj=False, timetype=False):

        """Unpack the data for the whole observation .

           Args:
                fields (list): list of unpacked quantities from availalbe quantities in FIELDS
                mode (str): 'all' returns all data in single table, 'time' groups output by equal time, 'bl' groups by baseline
                ang_unit (str): 'deg' for degrees and 'rad' for radian phases
                debias (bool): True to debias visibility amplitudes
                conj (bool): True to include conjugate baselines
                timetype (str): 'GMST' or 'UTC'
           Returns:
                (numpy.recarray): unpacked numpy array with data in fields requested

        """

        if not mode in ('time', 'all', 'bl'):
            raise Exception("possible options for mode are 'time', 'all' and 'bl'")

        # If we only specify one field
        if not isinstance(fields, list): fields = [fields]

        if mode=='all':
            if conj:
                data = self.data_conj()
            else:
                data = self.data
            allout=self.unpack_dat(data, fields, ang_unit=ang_unit, debias=debias,timetype=timetype)

        elif mode=='time':
            allout=[]
            tlist = self.tlist(conj=True)
            for scan in tlist:
                out=self.unpack_dat(scan, fields, ang_unit=ang_unit, debias=debias,timetype=timetype)
                allout.append(out)

        elif mode=='bl':
            allout = []
            bllist = self.bllist()
            for bl in bllist:
                out = self.unpack_dat(bl, fields, ang_unit=ang_unit, debias=debias,timetype=timetype)
                allout.append(out)

        return allout


    def unpack_dat(self, data, fields, conj=False, ang_unit='deg', debias=False, timetype=False):

        """Unpack the data in a data recarray.

           Args:
                data (numpy.recarray): data recarray of format DTPOL_STOKES or DTPOL_CIRC
                fields (list): list of unpacked quantities from availalbe quantities in FIELDS
                ang_unit (str): 'deg' for degrees and 'rad' for radian phases
                debias (bool): True to debias visibility amplitudes
                conj (bool): True to include conjugate baselines
                timetype (str): 'GMST' or 'UTC'
           Returns:
                (numpy.recarray): unpacked numpy array with data in fields requested

        """

        if ang_unit=='deg': angle=DEGREE
        else: angle = 1.0

        # If we only specify one field
        if type(fields) is str:
            fields = [fields]

        if not timetype:
            timetype=self.timetype
        if timetype not  in ['GMST','UTC','gmst','utc']:
            raise Exception("timetype should be 'GMST' or 'UTC'!")

        # Get field data
        allout = []
        for field in fields:
            if field in ["time","time_utc","time_gmst"]:
                out = data['time']
                ty='f8'
            elif field in ["u","v","tint","tau1","tau2"]:
                out = data[field]
                ty = 'f8'
            elif field in ["uvdist"]:
                out = np.abs(data['u'] + 1j * data['v'])
                ty = 'f8'
            elif field in ["t1","el1","par_ang1","hr_ang1"]:
                sites = data["t1"]
                keys = [self.tkey[site] for site in sites]
                tdata = self.tarr[keys]
                out = sites
                ty = 'U32'
            elif field in ["t2","el2","par_ang2","hr_ang2"]:
                sites = data["t2"]
                keys = [self.tkey[site] for site in sites]
                tdata = self.tarr[keys]
                out = sites
                ty = 'U32'
            elif field in ['vis','amp','phase','snr','sigma','sigma_phase']:
                ty = 'c16'
                if self.polrep=='stokes':
                    out = data['vis']
                    sig = data['sigma']
                elif self.polrep=='circ':
                    out = 0.5*(data['rrvis'] + data['llvis'])
                    sig = 0.5*np.sqrt(data['rrsigma']**2 + data['llsigma']**2)
            elif field in ['qvis','qamp','qphase','qsnr','qsigma','qsigma_phase']:
                ty = 'c16'
                if self.polrep=='stokes':
                    out = data['qvis']
                    sig = data['qsigma']
                elif self.polrep=='circ':
                    out = 0.5*(data['lrvis'] + data['rlvis'])
                    sig = 0.5*np.sqrt(data['lrsigma']**2 + data['rlsigma']**2)
            elif field in ['uvis','uamp','uphase','usnr','usigma','usigma_phase']:
                ty = 'c16'
                if self.polrep=='stokes':
                    out = data['uvis']
                    sig = data['usigma']
                elif self.polrep=='circ':
                    out = 0.5j*(data['lrvis'] - data['rlvis'])
                    sig = 0.5*np.sqrt(data['lrsigma']**2 + data['rlsigma']**2)
            elif field in ['vvis','vamp','vphase','vsnr','vsigma','vsigma_phase']:
                ty = 'c16'
                if self.polrep=='stokes':
                    out = data['vvis']
                    sig = data['vsigma']
                elif self.polrep=='circ':
                    out = 0.5*(data['rrvis'] - data['llvis'])
                    sig = 0.5*np.sqrt(data['rrsigma']**2 + data['llsigma']**2)
            elif field in ['pvis','pamp','pphase','psnr','psigma','psigma_phase']:
                ty = 'c16'
                if self.polrep=='stokes':
                    out = data['qvis'] + 1j * data['uvis']
                    sig = np.sqrt(data['qsigma']**2 + data['usigma']**2)
                elif self.polrep=='circ':
                    out = data['rlvis']
                    sig = data['rlsigma']
            elif field in ['m','mamp','mphase','msnr','msigma','msigma_phase']:
                ty = 'c16'
                if self.polrep=='stokes':
                    out = (data['qvis'] + 1j * data['uvis'])/data['vis']
                    sig = merr(data['sigma'], data['qsigma'], data['usigma'], data['vis'], out)
                elif self.polrep=='circ':
                    out = 2 * data['rlvis'] / (data['rrvis'] + data['llvis'])
                    sig = merr2(data['rlsigma'], data['rrsigma'], data['llsigma'], 0.5*(data['rrvis']+data['llvis']), out)
            elif field in ['rrvis', 'rramp', 'rrphase', 'rrsnr', 'rrsigma', 'rrsigma_phase']:
                ty = 'c16'
                if self.polrep=='stokes':
                    out = data['vis'] + data['vvis']
                    sig = np.sqrt(data['sigma']**2 + data['vsigma']**2)
                elif self.polrep=='circ':
                    out = data['rrvis']
                    sig = data['rrsigma']
            elif field in ['llvis', 'llamp', 'llphase', 'llsnr', 'llsigma', 'llsigma_phase']:
                ty = 'c16'
                if self.polrep=='stokes':
                    out = data['vis'] - data['vvis']
                    sig = np.sqrt(data['sigma']**2 + data['vsigma']**2)
                elif self.polrep=='circ':
                    out = data['llvis']
                    sig = data['llsigma']
            elif field in ['rlvis', 'rlamp', 'rlphase', 'rlsnr', 'rlsigma', 'rlsigma_phase']:
                ty = 'c16'
                if self.polrep=='stokes':
                    out = data['qvis'] + 1j*data['uvis']
                    sig = np.sqrt(data['qsigma']**2 + data['usigma']**2)
                elif self.polrep=='circ':
                    out = data['rlvis']
                    sig = data['rlsigma']
            elif field in ['lrvis', 'lramp', 'lrphase', 'lrsnr', 'lrsigma', 'lrsigma_phase']:
                ty = 'c16'
                if self.polrep=='stokes':
                    out = data['qvis'] - 1j*data['uvis']
                    sig = np.sqrt(data['qsigma']**2 + data['usigma']**2)
                elif self.polrep=='circ':
                    out = data['lrvis']
                    sig = data['lrsigma']

            else: raise Exception("%s is not a valid field \n" % field +
                                  "valid field values are: " + ' '.join(FIELDS))

            if field in ["time_utc"] and timetype=='GMST':
                out = gmst_to_utc(out, self.mjd)
            if field in ["time_gmst"] and timetype=='UTC':
                out = utc_to_gmst(out, self.mjd)

            # Compute elevation and parallactic angles
            if field in ["el1","el2","hr_ang1","hr_ang2","par_ang1","par_ang2"]:
                if self.timetype=='GMST':
                    times_sid = data['time']
                else:
                    times_sid = utc_to_gmst(data['time'], self.mjd)

                thetas = np.mod((times_sid - self.ra)*HOUR, 2*np.pi)
                coords = recarr_to_ndarr(tdata[['x','y','z']],'f8')
                el_angle = elev(earthrot(coords, thetas), self.sourcevec())
                latlon = xyz_2_latlong(coords)
                hr_angles = hr_angle(times_sid*HOUR, latlon[:,1], self.ra*HOUR)

                if field in ["el1","el2"]:
                    out = el_angle/angle
                    ty  = 'f8'
                if field in ["hr_ang1","hr_ang2"]:
                    out = hr_angles/angle
                    ty  = 'f8'
                if field in ["par_ang1","par_ang2"]:
                    par_ang = par_angle(hr_angles, latlon[:,0], self.dec*DEGREE)
                    out = par_ang/angle
                    ty  = 'f8'

            # Get arg/amps/snr
            if field in ["amp", "qamp", "uamp","vamp","pamp","mamp","rramp","llamp","rlamp","lramp"]:
                out = np.abs(out)
                if debias:
                    out = amp_debias(out, sig)

                ty = 'f8'
            elif field in ["phase", "qphase", "uphase", "vphase","pphase",
                           "mphase","rrphase","llphase","lrphase","rlphase"]:
                out = np.angle(out)/angle
                ty = 'f8'
            elif field in ["sigma","qsigma","usigma","vsigma","psigma","msigma",
                           "rrsigma","llsigma","rlsigma","lrsigma"]:
                out = np.abs(sig)
                ty = 'f8'
            elif field in ["sigma_phase","qsigma_phase","usigma_phase",
                           "vsigma_phase","psigma_phase","msigma_phase",
                           "rrsigma_phase","llsigma_phase","rlsigma_phase","lrsigma_phase"]:
                out = np.abs(sig)/np.abs(out)/angle
                ty = 'f8'
            elif field in ["snr", "qsnr", "usnr", "vsnr", "psnr", "msnr","rrsnr","llsnr","rlsnr","lrsnr"]:
                out = np.abs(out)/np.abs(sig)
                ty = 'f8'

            # Reshape and stack with other fields
            out = np.array(out, dtype=[(field, ty)])

            if len(allout) > 0:
                allout = rec.merge_arrays((allout, out), asrecarray=True, flatten=True)
            else:
                allout = out

        return allout

    def sourcevec(self):

        """Return the source position vector in geocentric coordinates at 0h GMST.

           Args:

           Returns:
                (numpy.array): normal vector pointing to source in geocentric coordinates (m)
        """

        sourcevec = np.array([np.cos(self.dec*DEGREE), 0, np.sin(self.dec*DEGREE)])

        return sourcevec

    def res(self):

        """Return the nominal resolution (1/longest baseline) of the observation in radians.

           Args:

           Returns:
                (float): normal array resolution in radians
        """

        res = 1.0/np.max(self.unpack('uvdist')['uvdist'])

        return res

    def split_obs(self):

        """Split single observation into multiple observation files, one per scan.

           Args:

           Returns:
                (list): list of single-scan Obsdata objects
        """

        print("Splitting Observation File into " + str(len(self.tlist())) + " scans")


        # note that the tarr of the output includes all sites, even those that don't participate in the scan
        splitlist = [Obsdata(self.ra, self.dec, self.rf, self.bw, tdata, self.tarr,
                             source=self.source, polrep=self.polrep,
                             ampcal=self.ampcal, phasecal=self.phasecal, opacitycal=self.opacitycal,
                             dcal=self.dcal, frcal=self.frcal,
                             timetype=self.timetype, scantable=self.scans)
                     for tdata in self.tlist()
                    ]

        return splitlist

    def chisq(self, im, dtype='vis', mask=[],
              debias=True, systematic_noise=0.0, systematic_cphase_noise=0.0, maxset=False,
              ttype='nfft',fft_pad_factor=2):

        """Give the reduced chi^2 of the observation for the specified image and datatype.

           Args:
                im (Image): image to test chi^2
                dtype (str): data type of chi^2
                mask (arr): mask of same dimension as im.imvec to screen out pixels in chi^2 computation

                debias (bool): if True then apply debiasing to amplitudes/closure amplitudes
                systematic_noise (float): a fractional systematic noise tolerance to add to thermal sigmas
                systematic_noise_cphase (float): a value in degrees to add to the closure phase sigmas
                maxset (bool): set to True to use a maximal set instead of minimal set

                ttype (str): if "fast" or "nfft" use FFT to produce visibilities. Else "direct" for DTFT
                fft_pad_factor (float): zero pad the image to fft_pad_factor * image size in FFT

           Returns:
                (float): image chi^2
        """

        # TODO -- should import this at top, but the circular dependencies create a mess...
        import ehtim.imaging.imager_utils as iu
        (data, sigma, A) = iu.chisqdata(self, im, mask, dtype, ttype=ttype,
                                        fft_pad_factor=fft_pad_factor, maxset=maxset,
                                        systematic_cphase_noise=systematic_cphase_noise,
                                        systematic_noise=systematic_noise)
        chisq = iu.chisq(im.imvec, A, data, sigma, dtype, ttype=ttype, mask=mask)

        return chisq

    def recompute_uv(self):

        """Recompute u,v points using observation times and metadata

           Args:

           Returns:
                (Obsdata): New Obsdata object containing the same data with recomputed u,v points
        """

        times = self.data['time']
        site1 = self.data['t1']
        site2 = self.data['t2']
        arr = ehtim.array.Array(self.tarr)
        print ("Recomputing U,V Points using MJD %d \n RA %e \n DEC %e \n RF %e GHz"
                                       % (self.mjd, self.ra, self.dec, self.rf/1.e9))

        (timesout,uout,vout) = compute_uv_coordinates(arr, site1, site2, times, self.mjd, self.ra, self.dec,
                                                      self.rf, timetype=self.timetype, elevmin=0, elevmax=90)

        if len(timesout) != len(times):
            raise Exception("len(timesout) != len(times) in recompute_uv: check elevation  limits!!")

        datatable = self.data.copy()
        datatable['u'] = uout
        datatable['v'] = vout

        out = Obsdata(self.ra, self.dec, self.rf, self.bw, np.array(datatable), self.tarr,
                      source=self.source, mjd=self.mjd, polrep=self.polrep,
                      ampcal=self.ampcal, phasecal=self.phasecal, opacitycal=self.opacitycal,
                      dcal=self.dcal, frcal=self.frcal,
                      timetype=self.timetype, scantable=self.scans)

        return  out

    def avg_coherent(self, inttime, scan_avg=False, msgtype='bar'):

        """Coherently average data along u,v tracks in chunks of length inttime (sec)
           Uses new (fast) method with pandas

           Args:
                inttime (float): coherent integration time in seconds
           Returns:
                (Obsdata): Obsdata object containing averaged data
        """

        if (scan_avg==True)&(getattr(self.scans, "shape", None) is None):
            print('No scan data, ignoring scan_avg!')
            scan_avg=False

        vis_avg = coh_avg_vis(self,dt=inttime,return_type='rec',err_type='predicted',scan_avg=scan_avg)


        out = Obsdata(self.ra, self.dec, self.rf, self.bw, vis_avg, self.tarr,
                       source=self.source, mjd=self.mjd, polrep=self.polrep,
                       ampcal=self.ampcal, phasecal=self.phasecal, opacitycal=self.opacitycal,
                       dcal=self.dcal, frcal=self.frcal,
                       timetype=self.timetype, scantable=self.scans)
        return out

    def avg_coherent_old(self, inttime, msgtype='bar'):

        """Coherently average data along u,v tracks in chunks of length inttime (sec).
           Uses old (slow) method.

           Args:
                inttime (float): coherent integration time in seconds
           Returns:
                (Obsdata): Obsdata object containing averaged data
        """

        alldata_list = ['u', 'v','t1', 't2', 'tau1', 'tau2', 'tint', 'time',
                        self.poldict['vis1'],self.poldict['vis2'],
                        self.poldict['vis3'],self.poldict['vis4'],
                        self.poldict['sigma1'],self.poldict['sigma2'],
                        self.poldict['sigma3'],self.poldict['sigma4']]
        timesplit = self.unpack(alldata_list, mode='time')

        inttime_hr = inttime/3600.
        datatable = []
        timeregion =  []
        time_current = timesplit[0]['time'][0]
        tavg = 1

        for t in range(0, len(timesplit)):
            prog_msg(t+1, len(timesplit), msgtype=msgtype,nscan_last=t)

            # accumulate data in a time region
            if (timesplit[t]['time'][0] - time_current < inttime_hr):

                for i in range(0,len(timesplit[t]['time'])):
                    timeregion.append(np.array
                             ((
                               timesplit[t]['time'][i],
                               timesplit[t]['tint'][i],
                               timesplit[t]['t1'][i],
                               timesplit[t]['t2'][i],
                               timesplit[t]['tau1'][i],
                               timesplit[t]['tau2'][i],
                               timesplit[t]['u'][i],
                               timesplit[t]['v'][i],
                               timesplit[t][self.poldict['vis1']][i],
                               timesplit[t][self.poldict['vis2']][i],
                               timesplit[t][self.poldict['vis3']][i],
                               timesplit[t][self.poldict['vis4']][i],
                               timesplit[t][self.poldict['sigma1']][i],
                               timesplit[t][self.poldict['sigma2']][i],
                               timesplit[t][self.poldict['sigma3']][i],
                               timesplit[t][self.poldict['sigma4']][i]
                               ), dtype=self.poltype
                             ))


            # average data in a time region
            else:
                tavg += 1
                obs_timeregion = Obsdata(self.ra, self.dec, self.rf, self.bw, np.array(timeregion), self.tarr,
                                           source=self.source, mjd=self.mjd, polrep=self.polrep,
                                           ampcal=self.ampcal, phasecal=self.phasecal, opacitycal=self.opacitycal,
                                           dcal=self.dcal, frcal=self.frcal,
                                           timetype=self.timetype, scantable=self.scans)

                blsplit = obs_timeregion.unpack(alldata_list, mode='bl')
                for bl in range(0,len(blsplit)):

                    bldata = blsplit[bl]
                    datatable.append(np.array
                             ((
                               np.mean(obs_timeregion.data['time']),
                               np.mean(bldata['tint']),
                               bldata['t1'][0],
                               bldata['t2'][0],
                               np.mean(bldata['tau1']),
                               np.mean(bldata['tau2']),
                               np.mean(bldata['u']),
                               np.mean(bldata['v']),
                               np.mean(bldata[self.poldict['vis1']]),
                               np.mean(bldata[self.poldict['vis2']]),
                               np.mean(bldata[self.poldict['vis3']]),
                               np.mean(bldata[self.poldict['vis4']]),
                               np.sqrt(np.sum(bldata[self.poldict['sigma1']]**2)/len(bldata)**2),
                               np.sqrt(np.sum(bldata[self.poldict['sigma2']]**2)/len(bldata)**2),
                               np.sqrt(np.sum(bldata[self.poldict['sigma3']]**2)/len(bldata)**2),
                               np.sqrt(np.sum(bldata[self.poldict['sigma4']]**2)/len(bldata)**2)
                               ), dtype=self.poltype
                             ))

                # start a new time region
                timeregion = []
                time_current = timesplit[t]['time'][0]
                for i in range(0, len(timesplit[t]['time'])):
                    timeregion.append(np.array
                             ((
                               timesplit[t]['time'][i], timesplit[t]['tint'][i],
                               timesplit[t]['t1'][i], timesplit[t]['t2'][i],
                               timesplit[t]['tau1'][i], timesplit[t]['tau2'][i],
                               timesplit[t]['u'][i], timesplit[t]['v'][i],
                               timesplit[t][self.poldict['vis1']][i], timesplit[t][self.poldict['vis2']][i],
                               timesplit[t][self.poldict['vis3']][i], timesplit[t][self.poldict['vis4']][i],
                               timesplit[t][self.poldict['sigma1']][i], timesplit[t][self.poldict['sigma2']][i],
                               timesplit[t][self.poldict['sigma3']][i], timesplit[t][self.poldict['sigma4']][i]
                               ), dtype=self.poltype
                             ))
        print("\n")
        out = Obsdata(self.ra, self.dec, self.rf, self.bw, np.array(datatable), self.tarr,
                       polrep=self.polrep, source=self.source, mjd=self.mjd,
                       ampcal=self.ampcal, phasecal=self.phasecal, opacitycal=self.opacitycal,
                       dcal=self.dcal, frcal=self.frcal,
                       timetype=self.timetype, scantable=self.scans)

        return out

    def avg_incoherent(self,inttime,debias=True,scan_avg=False,err_type='predicted', msgtype='bar'):
        print('Incoherently averaging data, putting phases to zero!')
        amp_rec = incoh_avg_vis(self,dt=inttime,debias=debias,scan_avg=scan_avg,return_type='rec',rec_type='vis',err_type='predicted')
        out = Obsdata(self.ra, self.dec, self.rf, self.bw, amp_rec, self.tarr, source=self.source, mjd=self.mjd,
                       ampcal=self.ampcal, phasecal=self.phasecal, opacitycal=self.opacitycal, dcal=self.dcal, frcal=self.frcal,
                       timetype=self.timetype, scantable=self.scans)

        return out

    def avg_incoherent_old(self, inttime, debias=True, err_type='predicted', msgtype='bar'):

        """Incoherently average data along u,v tracks in chunks of length inttime (sec).

           Args:
               inttime (float): incoherent integration time in seconds
               debias (bool): if True then apply debiasing
               err_type (str): 'predicted' or 'measured'

           Returns:
               (Obsdata): Obsdata object containing averaged data
        """

        alldata_list = ['u', 'v','t1', 't2', 'tau1', 'tau2', 'tint', 'time',
                        self.poldict['vis1'],self.poldict['vis2'],
                        self.poldict['vis3'],self.poldict['vis4'],
                        self.poldict['sigma1'],self.poldict['sigma2'],
                        self.poldict['sigma3'],self.poldict['sigma4']]
        timesplit = self.unpack(alldata_list, mode='time')

        inttime_hr = inttime/3600.
        datatable = []
        timeregion =  []
        time_current = timesplit[0]['time'][0]
        tavg = 1

        for t in range(0, len(timesplit)):
            prog_msg(t+1, len(timesplit), msgtype=msgtype,nscan_last=t)

            # accumulate data in a time region
            if (timesplit[t]['time'][0] - time_current < inttime_hr):

                for i in range(0,len(timesplit[t]['time'])):
                    timeregion.append(np.array
                                ((
                                timesplit[t]['time'][i],
                                timesplit[t]['tint'][i],
                                timesplit[t]['t1'][i],
                                timesplit[t]['t2'][i],
                                timesplit[t]['tau1'][i],
                                timesplit[t]['tau2'][i],
                                timesplit[t]['u'][i],
                                timesplit[t]['v'][i],
                                timesplit[t][self.poldict['vis1']][i],
                                timesplit[t][self.poldict['vis2']][i],
                                timesplit[t][self.poldict['vis3']][i],
                                timesplit[t][self.poldict['vis4']][i],
                                timesplit[t][self.poldict['sigma1']][i],
                                timesplit[t][self.poldict['sigma2']][i],
                                timesplit[t][self.poldict['sigma3']][i],
                                timesplit[t][self.poldict['sigma4']][i]
                                ), dtype=self.poltype
                                ))

            # average data in a time region
            else:
                tavg += 1
                obs_timeregion = Obsdata(self.ra, self.dec, self.rf, self.bw, np.array(timeregion), self.tarr,
                                           source=self.source, mjd=self.mjd,polrep=self.polrep,
                                           ampcal=self.ampcal, phasecal=self.phasecal, opacitycal=self.opacitycal,
                                           dcal=self.dcal, frcal=self.frcal,
                                           timetype=self.timetype, scantable=self.scans)

                blsplit = obs_timeregion.unpack(alldata_list, mode='bl')
                for bl in range(0,len(blsplit)):

                    bldata = blsplit[bl]
<<<<<<< HEAD
                    return bldata
                    amp_vis,  sig_vis  = mean_incoh_amp_from_vis(bldata['vis'], bldata['sigma'], debias=debias,err_type=err_type)
                    amp_qvis, sig_qvis = mean_incoh_amp_from_vis(bldata['qvis'],bldata['qsigma'],debias=debias,err_type=err_type)
                    amp_uvis, sig_uvis = mean_incoh_amp_from_vis(bldata['uvis'],bldata['usigma'],debias=debias,err_type=err_type)
                    amp_vvis, sig_vvis = mean_incoh_amp_from_vis(bldata['vvis'],bldata['vsigma'],debias=debias,err_type=err_type)
=======
                    amp_vis1, sig_vis1 = mean_incoh_amp_from_vis(bldata[self.poldict['vis1']],bldata[self.poldict['sigma1']],debias=debias,err_type=err_type)
                    amp_vis2, sig_vis2 = mean_incoh_amp_from_vis(bldata[self.poldict['vis2']],bldata[self.poldict['sigma2']],debias=debias,err_type=err_type)
                    amp_vis3, sig_vis3 = mean_incoh_amp_from_vis(bldata[self.poldict['vis3']],bldata[self.poldict['sigma3']],debias=debias,err_type=err_type)
                    amp_vis4, sig_vis4 = mean_incoh_amp_from_vis(bldata[self.poldict['vis4']],bldata[self.poldict['sigma4']],debias=debias,err_type=err_type)
>>>>>>> b65241d0

                    datatable.append(np.array
                                ((
                                np.mean(obs_timeregion.data['time']),
                                np.mean(bldata['tint']),
                                bldata['t1'][0],
                                bldata['t2'][0],
                                np.mean(bldata['tau1']),
                                np.mean(bldata['tau2']),
                                np.mean(bldata['u']),
                                np.mean(bldata['v']),
                                amp_vis1, amp_vis2, amp_vis3, amp_vis4,
                                sig_vis1, sig_vis2, sig_vis3, sig_vis4
                                ), dtype=self.poltype
                                ))

                # start a new time region
                timeregion = []
                time_current = timesplit[t]['time'][0]
                for i in range(0, len(timesplit[t]['time'])):
                    timeregion.append(np.array
                                ((
                                timesplit[t]['time'][i], timesplit[t]['tint'][i],
                                timesplit[t]['t1'][i], timesplit[t]['t2'][i],
                                timesplit[t]['tau1'][i], timesplit[t]['tau2'][i],
                                timesplit[t]['u'][i], timesplit[t]['v'][i],
                                timesplit[t][self.poldict['vis1']][i], timesplit[t][self.poldict['vis2']][i],
                                timesplit[t][self.poldict['vis3']][i], timesplit[t][self.poldict['vis4']][i],
                                timesplit[t][self.poldict['sigma1']][i], timesplit[t][self.poldict['sigma2']][i],
                                timesplit[t][self.poldict['sigma3']][i], timesplit[t][self.poldict['sigma4']][i]
                                ), dtype=self.poltype
                                ))
        print("\n")
        out = Obsdata(self.ra, self.dec, self.rf, self.bw, np.array(datatable), self.tarr,
                       source=self.source, mjd=self.mjd, polrep=self.polrep,
                       ampcal=self.ampcal, phasecal=self.phasecal, opacitycal=self.opacitycal,
                       dcal=self.dcal, frcal=self.frcal,
                       timetype=self.timetype, scantable=self.scans)

<<<<<<< HEAD
        return out
=======
    def add_amp(self, return_type='rec', avg_time=0, debias=True, err_type='predicted'):
>>>>>>> b65241d0

    def add_amp(self, avg_time=0,scan_avg=False, debias=True, err_type='predicted',return_type='rec',round_s=0.1):
        """Adds attribute self.amp: amplitude table with incoherently averaged amplitudes

           Args:
               return_type: data frame ('df') or recarray ('rec')

               avg_time (float): closure amplitude averaging timescale
               debias (bool): if True then apply debiasing
               err_type (str): 'predicted' or 'measured'
        """
        #get spacing between datapoints in seconds
        tint0 = np.min(np.diff(np.asarray(sorted(list(set([x[0] for x in list(self.unpack('time'))]))))))*3600.
        if avg_time <= tint0:
            adf = make_amp(self,debias=debias,round_s=round_s)
            if return_type=='rec':
                adf = df_to_rec(adf,'amp')
            print("Updated self.amp: no averaging")
        else:
<<<<<<< HEAD
            adf = incoh_avg_vis(self,dt=avg_time,debias=debias,scan_avg=scan_avg,return_type=return_type,rec_type='amp',err_type=err_type)
            self.amp=adf
            print("Updated self.amp: avg_time %f s\n"%avg_time)
=======
            data = copy.deepcopy(self.data)
            data[self.poldict['vis1']] = np.abs(data[self.poldict['vis1']])
            data[self.poldict['vis2']] = np.abs(data[self.poldict['vis2']])
            data[self.poldict['vis3']] = np.abs(data[self.poldict['vis3']])
            data[self.poldict['vis4']] = np.abs(data[self.poldict['vis4']])
            self.amp = data
        print("Updated self.amp: avg_time %f s\n"%avg_time)
>>>>>>> b65241d0

        return

    def add_bispec(self, return_type='rec', count='max',
                         avg_time=0, err_type='predicted', num_samples=1000, round_s=0.1):

        """Adds attribute self.bispec: bispectra table with bispectra averaged for dt

           Args:
               return_type: data frame ('df') or recarray ('rec')
               count (str): If 'min', return minimal set of bispectra, if 'max' return all bispectra up to reordering

               avg_time (float): bispectrum averaging timescale
               err_type (str): 'predicted' or 'measured'
               num_samples: number of bootstrap (re)samples if measuring error
               round_s (float): accuracy of datetime object in seconds

        """
        #get spacing between datapoints in seconds
        tint0 = np.min(np.diff(np.asarray(sorted(list(set([x[0] for x in list(self.unpack('time'))]))))))*3600.

        cdf = make_bsp_df(self, mode='all', round_s=round_s, count=count)
        if avg_time>tint0:
            cdf = average_bispectra(cdf,avg_time,return_type=return_type,num_samples=num_samples)
        else:
            print("Updated self.bispec: no averaging")
            if return_type=='rec':
                cdf = df_to_rec(cdf,'bispec')
        
        self.bispec = cdf
        print("Updated self.bispec: avg_time %f s\n"%avg_time)

        return

    def add_cphase(self,return_type='rec',count='max',
                        avg_time=0,err_type='predicted', num_samples=1000, round_s=0.1):

        """Adds attribute self.cphase: cphase table averaged for dt

           Args:
               return_type: data frame ('df') or recarray ('rec')
               count (str): If 'min', return minimal set of phases, if 'max' return all closure phases up to reordering

               avg_time (float): closure phase averaging timescale
               err_type (str): 'predicted' or 'measured'
               num_samples: number of bootstrap (re)samples if measuring error
               round_s (float): accuracy of datetime object in seconds

        """

        #get spacing between datapoints in seconds
        tint0 = np.min(np.diff(np.asarray(sorted(list(set([x[0] for x in list(self.unpack('time'))]))))))*3600.

        cdf = make_cphase_df(self, mode='all', round_s=round_s, count=count)
        if avg_time>tint0:
            cdf = average_cphases(cdf, avg_time, return_type=return_type, err_type=err_type, num_samples=num_samples)
        else:
            if return_type=='rec':
                cdf = df_to_rec(cdf,'cphase')
            print("Updated self.cphase: no averaging")
        self.cphase = cdf
        print("updated self.cphase: avg_time %f s\n"%avg_time)

        return

    def add_camp(self, return_type='rec', ctype='camp',
                       count='max', debias=True,
                       avg_time=0, err_type='predicted', num_samples=1000, round_s=0.1):

        """Adds attribute self.camp or self.logcamp: closure amplitudes table

           Args:
               return_type: data frame ('df') or recarray ('rec')
               ctype (str): The closure amplitude type ('camp' or 'logcamp')
               debias (bool): If True, debias the closure amplitude
               count (str): If 'min', return minimal set of amplitudes, if 'max' return all closure amplitudes up to inverses

               avg_time (float): closure amplitude averaging timescale
               err_type (str): 'predicted' or 'measured'
               num_samples: number of bootstrap (re)samples if measuring error
               round_s (float): accuracy of datetime object in seconds

        """
        #get spacing between datapoints in seconds
        tint0 = np.min(np.diff(np.asarray(sorted(list(set([x[0] for x in list(self.unpack('time'))]))))))*3600.

        if avg_time>tint0:
            foo = self.avg_incoherent(avg_time,debias=debias,err_type=err_type)
        else:
            foo = self
        cdf = make_camp_df(foo,ctype=ctype,debias=False,count=count,
                           round_s=round_s)
    
        if ctype=='logcamp':
            print("updated self.lcamp: no averaging")
        elif ctype=='camp':
            print("updated self.camp: no averaging")
        if return_type=='rec':
            cdf = df_to_rec(cdf,'camp')

        if ctype=='logcamp':
            self.logcamp = cdf
            print("updated self.logcamp: avg_time %f s\n" % avg_time)
        elif ctype=='camp':
            self.camp = cdf
            print("updated self.camp: avg_time %f s\n" % avg_time)

        return

    def add_logcamp(self, return_type='rec', ctype='camp',
                          count='max', debias=True,
                          avg_time=0, err_type='predicted', num_samples=1000, round_s=0.1):

        """Adds attribute self.logcamp: closure amplitudes table

           Args:
               return_type: data frame ('df') or recarray ('rec')
               ctype (str): The closure amplitude type ('camp' or 'logcamp')
               debias (bool): If True, debias the closure amplitude
               count (str): If 'min', return minimal set of amplitudes, if 'max' return all closure amplitudes up to inverses

               avg_time (float): closure amplitude averaging timescale
               err_type (str): 'predicted' or 'measured'
               num_samples: number of bootstrap (re)samples if measuring error
               round_s (float): accuracy of datetime object in seconds

        """
        self.add_camp(return_type=return_type, ctype='logcamp',
                      count=count, debias=debias,
                      avg_time=avg_time, err_type=err_type, num_samples=num_samples, round_s=round_s)

        return

    def add_all(self, return_type='rec',
                       count='max', debias=True,
                       avg_time=0, err_type='predicted', num_samples=1000, round_s=0.1):

        """Adds tables of all all averaged derived quantities self.amp,self.bispec,self.cphase,self.camp,self.logcamp

           Args:
               return_type: data frame ('df') or recarray ('rec')
               debias (bool): If True, debias the closure amplitude
               count (str): If 'min', return minimal set of closure quantities, if 'max' return all closure quantities

               avg_time (float): closure amplitude averaging timescale
               err_type (str): 'predicted' or 'measured'
               num_samples: number of bootstrap (re)samples if measuring error
               round_s (float): accuracy of datetime object in seconds

        """
        self.add_amp(return_type=return_type, avg_time=avg_time, debias=debias, err_type=err_type)
        self.add_bispec(return_type=return_type, count=count, avg_time=avg_time,
                        err_type=err_type, num_samples=num_samples, round_s=round_s)
        self.add_cphase(return_type=return_type, count=count, avg_time=avg_time,
                        err_type=err_type, num_samples=num_samples, round_s=round_s)
        self.add_camp(return_type=return_type, ctype='camp',
                     count=count, debias=debias,
                     avg_time=avg_time, err_type=err_type, num_samples=num_samples, round_s=round_s)
        self.add_camp(return_type=return_type, ctype='logcamp',
                     count=count, debias=debias,
                     avg_time=avg_time, err_type=err_type, num_samples=num_samples, round_s=round_s)

        return

    def add_scans(self,info='self',filepath='',dt=0.0165,margin=0.0001):
        '''Add scan info (self.scans) to obsdata object.

            Args:
                info (str): 'self' for scans inferred from data, 'txt' for text file
                with scans begining and end time, 'vex' for vex schedule file
                filepath (str): path to txt/vex file with scans info
                dt (float): minimal time interval between scans in hours
                margin (float): padding scans by that time margin in hours

        '''
        if info=='self':
            times_uni = np.asarray(sorted(list(set(self.data['time']))))
            scans = np.zeros_like(times_uni)
            scan_id=0
            for cou in range(len(times_uni)-1):
                scans[cou] = scan_id
                if (times_uni[cou+1]-times_uni[cou] > dt):
                    scan_id+=1
            scans[-1]=scan_id
            scanlist = np.asarray([ np.asarray([np.min(times_uni[scans==cou])-margin,np.max(times_uni[scans==cou])+margin]) for cou in range(int(scans[-1])+1)])    

        elif info=='txt':
             scanlist = np.loadtxt(filepath)
        elif info=='vex':
            vex0 = ehtim.vex.Vex(filepath)
            t_min = [vex0.sched[x]['start_hr'] for x in range(len(vex0.sched))]
            duration=[]
            for x in range(len(vex0.sched)):
                duration_foo =max([vex0.sched[x]['scan'][y]['scan_sec'] for y in range(len(vex0.sched[x]['scan']))])
                duration.append(duration_foo)
            t_max = [tmin + dur/3600. for (tmin,dur) in zip(t_min,duration)]
            scanlist = np.array([[tmin,tmax] for (tmin,tmax) in zip(t_min,t_max)])
        else:
            print("Parameter 'info' can only assume values 'self', 'txt' or 'vex'! ")
            scanlist=None
        self.scans = scanlist

        return

    def dirtybeam(self, npix, fov, pulse=PULSE_DEFAULT):

        """Make an image of the observation dirty beam.

           Args:
               npix (int): The pixel size of the square output image.
               fov (float): The field of view of the square output image in radians.
               pulse (function): The function convolved with the pixel values for continuous image.

           Returns:
               (Image): an Image object with the dirty beam.
        """

        pdim = fov/npix
        u = self.unpack('u')['u']
        v = self.unpack('v')['v']

        xlist = np.arange(0,-npix,-1)*pdim + (pdim*npix)/2.0 - pdim/2.0

        # TODO -- use NFFT
        im = np.array([[np.mean(np.cos(-2*np.pi*(i*u + j*v)))
                  for i in xlist]
                  for j in xlist])

        im = im[0:npix, 0:npix]

        # Normalize to a total beam power of 1
        im = im/np.sum(im)

        src = self.source + "_DB"
        outim = ehtim.image.Image(im, pdim, self.ra, self.dec, rf=self.rf, source=src, mjd=self.mjd, pulse=pulse)

        return outim

    def cleanbeam(self, npix, fov, pulse=PULSE_DEFAULT):

        """Make an image of the observation clean beam.

           Args:
               npix (int): The pixel size of the square output image.
               fov (float): The field of view of the square output image in radians.
               pulse (function): The function convolved with the pixel values for continuous image.

           Returns:
               (Image): an Image object with the clean beam.
        """

        im = ehtim.image.make_square(self, npix, fov, pulse=pulse)
        beamparams = self.fit_beam()
        im = im.add_gauss(1.0, beamparams)

        return im

    def fit_beam(self):

        """Fit a Gaussian to the dirty beam and return the parameters (fwhm_maj, fwhm_min, theta).

           Args:

           Returns:
               (tuple): a tuple (fwhm_maj, fwhm_min, theta) of the dirty beam parameters in radians.
        """

        # Define the sum of squares function that compares the quadratic expansion of the dirty image
        # with the quadratic expansion of an elliptical gaussian
        def fit_chisq(beamparams, db_coeff):

            (fwhm_maj2, fwhm_min2, theta) = beamparams
            a = 4 * np.log(2) * (np.cos(theta)**2/fwhm_min2 + np.sin(theta)**2/fwhm_maj2)
            b = 4 * np.log(2) * (np.cos(theta)**2/fwhm_maj2 + np.sin(theta)**2/fwhm_min2)
            c = 8 * np.log(2) * np.cos(theta) * np.sin(theta) * (1.0/fwhm_maj2 - 1.0/fwhm_min2)
            gauss_coeff = np.array((a,b,c))

            chisq = np.sum((np.array(db_coeff) - gauss_coeff)**2)

            return chisq

        # These are the coefficients (a,b,c) of a quadratic expansion of the dirty beam
        # For a point (x,y) in the image plane, the dirty beam expansion is 1-ax^2-by^2-cxy
        u = self.unpack('u')['u']
        v = self.unpack('v')['v']
        n = float(len(u))
        abc = (2.*np.pi**2/n) * np.array([np.sum(u**2), np.sum(v**2), 2*np.sum(u*v)])
        abc = 1e-20 * abc # Decrease size of coefficients

        # Fit the beam
        guess = [(50)**2, (50)**2, 0.0]
        params = opt.minimize(fit_chisq, guess, args=(abc,), method='Powell')

        # Return parameters, adjusting fwhm_maj and fwhm_min if necessary
        if params.x[0] > params.x[1]:
            fwhm_maj = 1e-10*np.sqrt(params.x[0])
            fwhm_min = 1e-10*np.sqrt(params.x[1])
            theta = np.mod(params.x[2], np.pi)
        else:
            fwhm_maj = 1e-10*np.sqrt(params.x[1])
            fwhm_min = 1e-10*np.sqrt(params.x[0])
            theta = np.mod(params.x[2] + np.pi/2.0, np.pi)

        gparams = np.array((fwhm_maj, fwhm_min, theta))

        return gparams

    def dirtyimage(self, npix, fov, pulse=PULSE_DEFAULT):

        """Make the observation dirty image (direct Fourier transform).

           Args:
               npix (int): The pixel size of the square output image.
               fov (float): The field of view of the square output image in radians.
               pulse (function): The function convolved with the pixel values for continuous image.

           Returns:
               (Image): an Image object with dirty image.
        """

        pdim = fov/npix
        u = self.unpack('u')['u']
        v = self.unpack('v')['v']
        vis = self.unpack('vis')['vis']
        qvis = self.unpack('qvis')['qvis']
        uvis = self.unpack('uvis')['uvis']
        vvis = self.unpack('vvis')['vvis']

        xlist = np.arange(0,-npix,-1)*pdim + (pdim*npix)/2.0 - pdim/2.0

        # TODO -- use NFFT
        # Take the DFTS
        # Shouldn't need to real about conjugate baselines b/c unpack does not return them
        im  = np.array([[np.mean(np.real(vis)*np.cos(-2*np.pi*(i*u + j*v)) -
                                 np.imag(vis)*np.sin(-2*np.pi*(i*u + j*v)))
                  for i in xlist]
                  for j in xlist])
        qim = np.array([[np.mean(np.real(qvis)*np.cos(-2*np.pi*(i*u + j*v)) -
                                 np.imag(qvis)*np.sin(-2*np.pi*(i*u + j*v)))
                  for i in xlist]
                  for j in xlist])
        uim = np.array([[np.mean(np.real(uvis)*np.cos(-2*np.pi*(i*u + j*v)) -
                                 np.imag(uvis)*np.sin(-2*np.pi*(i*u + j*v)))
                  for i in xlist]
                  for j in xlist])
        vim = np.array([[np.mean(np.real(vvis)*np.cos(-2*np.pi*(i*u + j*v)) -
                                 np.imag(vvis)*np.sin(-2*np.pi*(i*u + j*v)))
                  for i in xlist]
                  for j in xlist])

        dim = np.array([[np.mean(np.cos(-2*np.pi*(i*u + j*v)))
                  for i in xlist]
                  for j in xlist])

        # Final normalization
        im  = im /np.sum(dim)
        qim = qim/np.sum(dim)
        uim = uim/np.sum(dim)
        vim = vim/np.sum(dim)

        im = im[0:npix, 0:npix]
        qim = qim[0:npix, 0:npix]
        uim = uim[0:npix, 0:npix]
        vim = vim[0:npix, 0:npix]

        out = ehtim.image.Image(im, pdim, self.ra, self.dec, rf=self.rf, source=self.source, mjd=self.mjd, pulse=pulse)
        out.add_qu(qim, uim)
        out.add_v(vim)

        return out

    def rescale_noise(self, noise_rescale_factor=1.0):

        """Rescale the thermal noise on all Stokes parameters by a constant factor.
           This is useful for AIPS data, which has a single constant factor missing that relates 'weights' to thermal noise.

           Args:
               noise_rescale_factor (float): The number to multiple the existing sigmas by.

           Returns:
               (Obsdata): An Obsdata object with the rescaled noise values.
        """

        datatable = self.data.copy()

        for d in datatable:
            d[-4] = d[-4] * noise_rescale_factor
            d[-3] = d[-3] * noise_rescale_factor
            d[-2] = d[-2] * noise_rescale_factor
            d[-1] = d[-1] * noise_rescale_factor

        out = Obsdata(self.ra, self.dec, self.rf, self.bw, np.array(datatable), self.tarr,
                       source=self.source, mjd=self.mjd, polrep=self.polrep,
                       ampcal=self.ampcal, phasecal=self.phasecal, opacitycal=self.opacitycal,
                       dcal=self.dcal, frcal=self.frcal,
                       timetype=self.timetype, scantable=self.scans)

        return out

    def estimate_noise_rescale_factor(self, max_diff_sec=0.0, min_num=10, print_std=False, count='max'):

        """Estimate a constant rescaling factor for thermal noise across all baselines, times, and polarizations.
           Uses pairwise differences of closure phases relative to the expected scatter from the thermal noise.
           This is useful for AIPS data, which has a single constant factor missing that relates 'weights' to thermal noise.

           Args:
               max_diff_sec (float): The maximum difference of adjacent closure phases (in seconds) to be included in the estimate.
                                     If 0, auto-estimates this value to twice the median scan length.
               min_num (int): The minimum number of closure phase differences for a triangle to be included in the set of estimators.
               print_std (bool): Whether or not to print the normalized standard deviation for each closure triangle.
               count (str): If 'min', use minimal set of phases, if 'max' use all closure phases up to reordering

           Returns:
               (float): The rescaling factor
        """

        if max_diff_sec == 0.0:
            max_diff_sec = 5 * np.median(self.unpack('tint')['tint'])
            print("estimated max_diff_sec: ", max_diff_sec)

        # Now check the noise statistics on all closure phase triangles
        c_phases = self.c_phases(vtype='vis', mode='time', count=count, ang_unit='')
        all_triangles = []
        for scan in c_phases:
            for cphase in scan:
                all_triangles.append((cphase[1],cphase[2],cphase[3]))

        std_list = []
        print("Estimating noise rescaling factor from %d triangles...\n" % len(set(all_triangles)))

        i_count = 0
        for tri in set(all_triangles):
            i_count = i_count + 1
            if print_std:
                sys.stdout.write('\rGetting noise for triangles %i/%i ' % (i_count, len(set(all_triangles))))
                sys.stdout.flush()
            all_tri = np.array([[]])
            for scan in c_phases:
                for cphase in scan:
                    if cphase[1] == tri[0] and cphase[2] == tri[1] and cphase[3] == tri[2]:
                        all_tri = np.append(all_tri, ((cphase[0], cphase[-2], cphase[-1])))
            all_tri = all_tri.reshape(int(len(all_tri)/3),3)

            # Now go through and find studentized differences of adjacent points
            s_list = np.array([])
            for j in range(len(all_tri)-1):
                if (all_tri[j+1,0]-all_tri[j,0])*3600.0 < max_diff_sec:
                    diff = (all_tri[j+1,1]-all_tri[j,1]) % (2.0*np.pi)
                    if diff > np.pi: diff -= 2.0*np.pi
                    s_list = np.append(s_list, diff/(all_tri[j,2]**2 + all_tri[j+1,2]**2)**0.5)

            if len(s_list) > min_num:
                std_list.append(np.std(s_list))
                if print_std == True:
                    print(tri, np.std(s_list))

        median = np.median(std_list)

        return median

    def flag_elev(self, elev_min=0.0, elev_max=90, output='kept'):

        """Flag visibilities for which either station is outside a stated elevation range

           Args:
               elev_min (float): Minimum elevation (deg)
               elev_max (float): Maximum elevation (deg)
               output (str): return: 'kept' (data after flagging), 'flagged' (data that were flagged), or 'both' (a dictionary)

           Returns:
               (Obsdata): a observation object with flagged data points removed
        """

        el_pairs = self.unpack(['el1','el2'])
        mask = (np.min((el_pairs['el1'],el_pairs['el2']),axis=0) > elev_min) * (np.max((el_pairs['el1'],el_pairs['el2']),axis=0) < elev_max)

        datatable_kept    = self.data.copy()
        datatable_flagged = self.data.copy()

        datatable_kept    = datatable_kept[mask]
        datatable_flagged = datatable_flagged[np.invert(mask)]
        print('Flagged %d/%d visibilities' % (len(datatable_flagged), len(self.data)))

        obs_kept = self.copy()
        obs_flagged = self.copy()
        obs_kept.data    = datatable_kept
        obs_flagged.data = datatable_flagged

        if output == 'flagged':
            return obs_flagged
        elif output == 'both':
            return {'kept':obs_kept,'flagged':obs_flagged}
        else:
            return obs_kept


    def flag_uvdist(self, uv_min=0.0, uv_max=1e12, output='kept'):

        """Flag data points outside a given uv range

           Args:
               uv_min (float): remove points with uvdist less than  this
               uv_max (float): remove points with uvdist greater than  this
               output (str): return: 'kept' (data after flagging), 'flagged' (data that were flagged), or 'both' (a dictionary)

           Returns:
               (Obsdata): a observation object with flagged data points removed
        """

        uvdist_list = self.unpack('uvdist')['uvdist']
        mask = np.array([uv_min <= uvdist_list[j] <= uv_max for j in range(len(uvdist_list))])
        datatable_kept    = self.data.copy()
        datatable_flagged = self.data.copy()

        datatable_kept    = datatable_kept[mask]
        datatable_flagged = datatable_flagged[np.invert(mask)]
        print('U-V flagged %d/%d visibilities' % (len(datatable_flagged), len(self.data)))

        obs_kept = self.copy()
        obs_flagged = self.copy()
        obs_kept.data    = datatable_kept
        obs_flagged.data = datatable_flagged

        if output == 'flagged':
            return obs_flagged
        elif output == 'both':
            return {'kept':obs_kept,'flagged':obs_flagged}
        else:
            return obs_kept

    def flag_sites(self, sites, output='kept'):

        """Flag data points that include the specified sites

           Args:
               sites (list): list of sites to remove from the data
               output (str): return: 'kept' (data after flagging), 'flagged' (data that were flagged), or 'both' (a dictionary)

           Returns:
               (Obsdata): a observation object with flagged data points removed
        """

        # This will remove all visibilities that include any of the specified sites
        datatable = self.data.copy()
        t1_list = self.unpack('t1')['t1']
        t2_list = self.unpack('t2')['t2']
        mask = np.array([t1_list[j] not in sites and t2_list[j] not in sites for j in range(len(t1_list))])

        datatable_kept    = self.data.copy()
        datatable_flagged = self.data.copy()

        datatable_kept    = datatable_kept[mask]
        datatable_flagged = datatable_flagged[np.invert(mask)]
        print('Flagged %d/%d visibilities' % (len(datatable_flagged), len(self.data)))

        obs_kept = self.copy()
        obs_flagged = self.copy()
        obs_kept.data    = datatable_kept
        obs_flagged.data = datatable_flagged

        if output == 'flagged': #return only the points flagged as anomalous
            return obs_flagged
        elif output == 'both':
            return {'kept':obs_kept,'flagged':obs_flagged}
        else:
            return obs_kept


    def flag_bl(self, sites, output='kept'):

        """Flag data points that include the specified baseline

           Args:
               sites (list): baseline to remove from the data
               output (str): return: 'kept' (data after flagging), 'flagged' (data that were flagged), or 'both' (a dictionary)

           Returns:
               (Obsdata): a observation object with flagged data points removed
        """

        # This will remove all visibilities that include any of the specified baseline
        obs_out = self.copy()
        t1_list = obs_out.unpack('t1')['t1']
        t2_list = obs_out.unpack('t2')['t2']
        mask = np.array([not(t1_list[j] in sites and t2_list[j] in sites) for j in range(len(t1_list))])

        datatable_kept    = self.data.copy()
        datatable_flagged = self.data.copy()

        datatable_kept    = datatable_kept[mask]
        datatable_flagged = datatable_flagged[np.invert(mask)]
        print('Flagged %d/%d visibilities' % (len(datatable_flagged), len(self.data)))

        obs_kept = self.copy()
        obs_flagged = self.copy()
        obs_kept.data    = datatable_kept
        obs_flagged.data = datatable_flagged

        if output == 'flagged': #return only the points flagged as anomalous
            return obs_flagged
        elif output == 'both':
            return {'kept':obs_kept,'flagged':obs_flagged}
        else:
            return obs_kept


    def flag_low_snr(self, snr_cut=3, output='kept'):

        """Flag low snr data points

           Args:
               snr_cut (float): remove points with snr lower than  this
               output (str): return: 'kept' (data after flagging), 'flagged' (data that were flagged), or 'both' (a dictionary)

           Returns:
               (Obsdata): a observation object with flagged data points removed
        """

        datatable = self.data.copy()
        mask = self.unpack('snr')['snr'] > snr_cut

        datatable_kept    = self.data.copy()
        datatable_flagged = self.data.copy()

        datatable_kept    = datatable_kept[mask]
        datatable_flagged = datatable_flagged[np.invert(mask)]
        print('snr flagged %d/%d visibilities' % (len(datatable_flagged), len(self.data)))

        obs_kept = self.copy()
        obs_flagged = self.copy()
        obs_kept.data    = datatable_kept
        obs_flagged.data = datatable_flagged

        if output == 'flagged': #return only the points flagged as anomalous
            return obs_flagged
        elif output == 'both':
            return {'kept':obs_kept,'flagged':obs_flagged}
        else:
            return obs_kept

    def flag_high_sigma(self, sigma_cut=.005, output='kept'):

        """Flag high sigma (thermal noise on Stoke I) data points

           Args:
               sigma_cut (float): remove points with sigma higher than  this
               output (str): return: 'kept' (data after flagging), 'flagged' (data that were flagged), or 'both' (a dictionary)

           Returns:
               (Obsdata): a observation object with flagged data points removed
        """

        datatable = self.data.copy()
        mask = self.unpack('sigma')['sigma'] < sigma_cut

        datatable_kept    = self.data.copy()
        datatable_flagged = self.data.copy()

        datatable_kept    = datatable_kept[mask]
        datatable_flagged = datatable_flagged[np.invert(mask)]
        print('sigma flagged %d/%d visibilities' % (len(datatable_flagged), len(self.data)))

        obs_kept = self.copy()
        obs_flagged = self.copy()
        obs_kept.data    = datatable_kept
        obs_flagged.data = datatable_flagged

        if output == 'flagged': #return only the points flagged as anomalous
            return obs_flagged
        elif output == 'both':
            return {'kept':obs_kept,'flagged':obs_flagged}
        else:
            return obs_kept


    def flag_UT_range(self, UT_start_hour=0., UT_stop_hour=0.,flag_type='all',flag_what='',output='kept'):

        """Flag data points within a certain UT range

           Args:
               UT_start_hour (float): start of  time window
               UT_stop_hour (float): end of time window
               flag_type (str): 'all' for flagging everything, 'baseline' for flagginng given baseline, 'station' for flagging givern station
               flag_what (str): baseline or station to flag (order of stations in baseline doesn't matter)
               output (str): return: 'kept' (data after flagging), 'flagged' (data that were flagged), or 'both' (a dictionary)

           Returns:
               (Obsdata): a observation object with flagged data points removed
        """

        # This drops (or only keeps) points within a specified UT range
        datatable = self.data.copy()
        UT_mask = self.unpack('time')['time'] <= UT_start_hour
        UT_mask = UT_mask + (self.unpack('time')['time'] >= UT_stop_hour)
        if flag_type!='all':
            t1_list = self.unpack('t1')['t1']
            t2_list = self.unpack('t2')['t2']
            if flag_type=='station':
                station=flag_what
                what_mask = np.array([not (t1_list[j] == station or t2_list[j] == station) for j in range(len(t1_list))])
            elif flag_type=='baseline':
                station1=flag_what.split('-')[0]
                station2=flag_what.split('-')[1]
                stations=[station1,station2]
                what_mask = np.array([not ( (t1_list[j] in stations) and (t2_list[j] in stations) ) for j in range(len(t1_list))])
        else:
            what_mask = np.array([False for j in range(len(UT_mask))])
        mask = UT_mask|what_mask

        datatable_kept    = self.data.copy()
        datatable_flagged = self.data.copy()

        datatable_kept    = datatable_kept[mask]
        datatable_flagged = datatable_flagged[np.invert(mask)]
        print('time flagged %d/%d visibilities' % (len(datatable_flagged), len(self.data)))

        obs_kept = self.copy()
        obs_flagged = self.copy()
        obs_kept.data    = datatable_kept
        obs_flagged.data = datatable_flagged

        if output == 'flagged': #return only the points flagged as anomalous
            return obs_flagged
        elif output == 'both':
            return {'kept':obs_kept,'flagged':obs_flagged}
        else:
            return obs_kept

    def flags_from_file(self,flagfile,flag_type='station'):

        """Flagging data based on csv file

            Args:
                flagfile (str): path to csv file with mjd of flagging start / stop time
                and optionally baseline / station to flag
                flag_type (str): 'all' for flagging everything, 'baseline' for flagginng given baseline, 'station' for flagging givern station

            Returns:
                (Obsdata): a observation object with flagged data points removed
        """
        df = pd.read_csv(flagfile)
        mjd_start = list(df['mjd_start'])
        mjd_stop = list(df['mjd_stop'])
        if flag_type=='station':
            whatL = list(df['station'])
        elif flag_type=='baseline':
            whatL = list(df['baseline'])
        elif flag_type=='all':
            whatL = ['' for cou in range(len(mjd_start))]
        obs = self.copy()
        for cou in range(len(mjd_start)):
            what = whatL[cou]
            starth = (mjd_start[cou] % 1)*24.
            stoph=(mjd_stop[cou] % 1)*24.
            obs = obs.flag_UT_range( UT_start_hour=starth, UT_stop_hour=stoph, flag_type=flag_type,flag_what=what,output='kept')

        return obs


    def flag_anomalous(self, field='snr', max_diff_seconds=100, robust_nsigma_cut=5, output='kept'):

        """Flag anomalous data points

           Args:
               field (str): The quantity to test for
               max_diff_seconds (float): The moving window size for testing outliers
               robust_nsigma_cut (float): Outliers further than this many sigmas from the mean are removed
               output (str): What to return: 'kept' (data after flagging), 'flagged' (data that were flagged), or 'both' (a dictionary of 'kept' and 'flagged')
           Returns:
               (Obsdata): a observation object with flagged data points removed
        """

        stats = dict()
        for t1 in set(self.data['t1']):
            for t2 in set(self.data['t2']):
                vals = self.unpack_bl(t1,t2,field)
                for j in range(len(vals)):
                    near_vals_mask = np.abs(vals['time'] - vals['time'][j])<max_diff_seconds/3600.0
                    fields  = vals[field][np.abs(vals['time'] - vals['time'][j])<max_diff_seconds/3600.0]

                    # Here, we use median absolute deviation from the median as a robust proxy for standard deviation
                    dfields = np.median(np.abs(fields-np.median(fields)))
                    if dfields == 0.0: # Avoid problem when the MAD is zero (e.g., a single sample)
                        dfields = 1.0
                    stats[(vals['time'][j][0], tuple(sorted((t1,t2))))] = np.abs(vals[field][j]-np.median(fields)) / dfields

        mask = np.array([stats[(rec[0], tuple(sorted((rec[2], rec[3]))))][0] < robust_nsigma_cut for rec in self.data])

        datatable_kept    = self.data.copy()
        datatable_flagged = self.data.copy()

        datatable_kept    = datatable_kept[mask]
        datatable_flagged = datatable_flagged[np.invert(mask)]
        print('anomalous %s flagged %d/%d visibilities' % (field, len(datatable_flagged), len(self.data)))

        # Make new observations with all data first to avoid problems with empty arrays
        obs_kept = self.copy()
        obs_flagged = self.copy()
        obs_kept.data    = datatable_kept
        obs_flagged.data = datatable_flagged

        if output == 'flagged': #return only the points flagged as anomalous
            return obs_flagged
        elif output == 'both':
            return {'kept':obs_kept,'flagged':obs_flagged}
        else:
            return obs_kept

    def reverse_taper(self, fwhm):

        """Reverse taper the observation with a circular Gaussian kernel

           Args:
               fwhm (float): real space fwhm size of convolution kernel in radian

           Returns:
               (Obsdata): a new reverse-tapered observation object
        """
        datatable = self.data.copy()
        vis1 = datatable[self.poldict['vis1']]
        vis2 = datatable[self.poldict['vis2']]
        vis3 = datatable[self.poldict['vis3']]
        vis4 = datatable[self.poldict['vis4']]
        sigma1 = datatable[self.poldict['sigma1']]
        sigma2 = datatable[self.poldict['sigma2']]
        sigma3 = datatable[self.poldict['sigma3']]
        sigma4 = datatable[self.poldict['sigma4']]
        u = datatable['u']
        v = datatable['v']

        fwhm_sigma = fwhm / (2*np.sqrt(2*np.log(2)))
        ker = np.exp(-2 * np.pi**2 * fwhm_sigma**2*(u**2+v**2))

        datatable[self.poldict['vis1']] = vis1/ker
        datatable[self.poldict['vis2']] = vis2/ker
        datatable[self.poldict['vis3']] = vis3/ker
        datatable[self.poldict['vis4']] = vis4/ker
        datatable[self.poldict['sigma1']] = sigma1/ker
        datatable[self.poldict['sigma2']] = sigma2/ker
        datatable[self.poldict['sigma3']] = sigma3/ker
        datatable[self.poldict['sigma4']] = sigma4/ker

        obstaper = Obsdata(self.ra, self.dec, self.rf, self.bw, datatable, self.tarr,
                           source=self.source, mjd=self.mjd, polrep=self.polrep,
                           ampcal=self.ampcal, phasecal=self.phasecal, opacitycal=self.opacitycal,
                           dcal=self.dcal, frcal=self.frcal,
                           timetype=self.timetype, scantable=self.scans)
        return obstaper

    def taper(self, fwhm):

        """Taper the observation with a circular Gaussian kernel

           Args:
               fwhm (float): real space fwhm size of convolution kernel in radian

           Returns:
               (Obsdata): a new tapered observation object
        """
        datatable = self.data.copy()

        vis1 = datatable[self.poldict['vis1']]
        vis2 = datatable[self.poldict['vis2']]
        vis3 = datatable[self.poldict['vis3']]
        vis4 = datatable[self.poldict['vis4']]
        sigma1 = datatable[self.poldict['sigma1']]
        sigma2 = datatable[self.poldict['sigma2']]
        sigma3 = datatable[self.poldict['sigma3']]
        sigma4 = datatable[self.poldict['sigma4']]
        u = datatable['u']
        v = datatable['v']

        fwhm_sigma = fwhm / (2*np.sqrt(2*np.log(2)))
        ker = np.exp(-2 * np.pi**2 * fwhm_sigma**2*(u**2+v**2))

        datatable[self.poldict['vis1']] = vis1*ker
        datatable[self.poldict['vis2']] = vis2*ker
        datatable[self.poldict['vis3']] = vis3*ker
        datatable[self.poldict['vis4']] = vis4*ker
        datatable[self.poldict['sigma1']] = sigma1*ker
        datatable[self.poldict['sigma2']] = sigma2*ker
        datatable[self.poldict['sigma3']] = sigma3*ker
        datatable[self.poldict['sigma4']] = sigma4*ker

        obstaper = Obsdata(self.ra, self.dec, self.rf, self.bw, datatable, self.tarr,
                           source=self.source, mjd=self.mjd, polrep=self.polrep,
                           ampcal=self.ampcal, phasecal=self.phasecal, opacitycal=self.opacitycal,
                           dcal=self.dcal, frcal=self.frcal,
                           timetype=self.timetype, scantable=self.scans)
        return obstaper

    def deblur(self):

        """Deblur the observation obs by dividing by the Sgr A* scattering kernel.

           Args:

           Returns:
               (Obsdata): a new deblurred observation object.
        """

        # make a copy of observation data
        datatable = self.data.copy()

        vis1 = datatable[self.poldict['vis1']]
        vis2 = datatable[self.poldict['vis2']]
        vis3 = datatable[self.poldict['vis3']]
        vis4 = datatable[self.poldict['vis4']]
        sigma1 = datatable[self.poldict['sigma1']]
        sigma2 = datatable[self.poldict['sigma2']]
        sigma3 = datatable[self.poldict['sigma3']]
        sigma4 = datatable[self.poldict['sigma4']]
        u = datatable['u']
        v = datatable['v']

        # divide visibilities by the scattering kernel
        for i in range(len(vis)):
            ker = sgra_kernel_uv(self.rf, u[i], v[i])
            vis1[i] = vis1[i]/ker
            vis2[i] = vis2[i]/ker
            vis2[i] = vis3[i]/ker
            vis4[i] = vis4[i]/ker
            sigma1[i] = sigma1[i]/ker
            sigma2[i] = sigma2[i]/ker
            sigma3[i] = sigma3[i]/ker
            sigma4[i] = sigma4[i]/ker

        datatable[self.poldict['vis1']] = vis1
        datatable[self.poldict['vis2']] = vis2
        datatable[self.poldict['vis3']] = vis3
        datatable[self.poldict['vis4']] = vis4
        datatable[self.poldict['sigma1']] = sigma1
        datatable[self.poldict['sigma2']] = sigma2
        datatable[self.poldict['sigma3']] = sigma3
        datatable[self.poldict['sigma4']] = sigma4

        obsdeblur = Obsdata(self.ra, self.dec, self.rf, self.bw, datatable, self.tarr,
                            source=self.source, mjd=self.mjd, polrep=self.polrep,
                            ampcal=self.ampcal, phasecal=self.phasecal, opacitycal=self.opacitycal,
                            dcal=self.dcal, frcal=self.frcal,
                            timetype=self.timetype, scantable=self.scans)
        return obsdeblur

    def fit_gauss(self, flux=1.0, fittype='amp', paramguess=(100*RADPERUAS, 100*RADPERUAS, 0.)):

        """Fit a gaussian to either Stokes I complex visibilities or Stokes I visibility amplitudes.

           Args:
                flux (float): total flux in the fitted gaussian
                fitttype (str): "amp" to fit to visibilty amplitudes
                paramguess (tuble): initial guess of fit Gaussian (fwhm_maj, fwhm_min, theta)

           Returns:
                (tuple) : a tuple (fwhm_maj, fwhm_min, theta) of the fit Gaussian parameters in radians.
        """

        #TODO this fit doesn't work very well!!
        vis = self.data['vis']
        u = self.data['u']
        v = self.data['v']
        sig = self.data['sigma']

        # error function
        if fittype=='amp':
            def errfunc(p):
            	vismodel = gauss_uv(u,v, flux, p, x=0., y=0.)
            	err = np.sum((np.abs(vis)-np.abs(vismodel))**2/sig**2)
            	return err
        else:
            def errfunc(p):
            	vismodel = gauss_uv(u,v, flux, p, x=0., y=0.)
            	err = np.sum(np.abs(vis-vismodel)**2/sig**2)
            	return err

        optdict = {'maxiter':5000} # minimizer params
        res = opt.minimize(errfunc, paramguess, method='Powell',options=optdict)
        gparams = res.x

        return gparams

    def bispectra(self, vtype='vis', mode='all', count='min',timetype=False):

        """Return a recarray of the equal time bispectra.

           Args:
               vtype (str): The visibilty type ('vis', 'qvis', 'uvis','vvis','rrvis','lrvis','rlvis','llvis') from which to assemble bispectra
               mode (str): If 'time', return phases in a list of equal time arrays, if 'all', return all phases in a single array
               count (str): If 'min', return minimal set of bispectra, if 'max' return all bispectra up to reordering
               timetype (str): 'GMST' or 'UTC'

           Returns:
               (numpy.recarry): A recarray of the bispectra values with datatype DTBIS
        """

        if timetype==False:
            timetype=self.timetype
        if not mode in ('time', 'all'):
            raise Exception("possible options for mode are 'time' and 'all'")
        if not count in ('min', 'max'):
            raise Exception("possible options for count are 'min' and 'max'")
        if not vtype in ('vis', 'qvis', 'uvis','vvis','rrvis','lrvis','rlvis','llvis'):
            raise Exception("possible options for vtype are 'vis', 'qvis', 'uvis','vvis','rrvis','lrvis','rlvis','llvis'")
        if timetype not  in ['GMST','UTC','gmst','utc']:
            raise Exception("timetype should be 'GMST' or 'UTC'!")

        # Generate the time-sorted data with conjugate baselines
        tlist = self.tlist(conj=True)
        out = []
        bis = []
        tt = 1
        for tdata in tlist:

            sys.stdout.write('\rGetting bispectra:: type %s, count %s, scan %i/%i ' % (vtype, count, tt, len(tlist)))
            sys.stdout.flush()

            tt += 1

            time = tdata[0]['time']
            if timetype in ['GMST','gmst'] and self.timetype=='UTC':
                time = utc_to_gmst(time, self.mjd)
            if timetype in ['UTC','utc'] and self.timetype=='GMST':
                time = gmst_to_utc(time, self.mjd)
            sites = list(set(np.hstack((tdata['t1'],tdata['t2']))))

            # Create a dictionary of baselines at the current time incl. conjugates;
            l_dict = {}
            for dat in tdata:
                l_dict[(dat['t1'], dat['t2'])] = dat

            # Determine the triangles in the time step
            # Minimal Set
            if count == 'min':
                tris = tri_minimal_set(sites, self.tarr, self.tkey)

            # Maximal  Set
            elif count == 'max':
                tris = list(it.combinations(sites,3))

            # Generate bispectra for each triangle
            for tri in tris:
                 # Keep default ordering !
#                # The ordering is north-south
#                a1 = np.argmax([self.tarr[self.tkey[site]]['z'] for site in tri])
#                a3 = np.argmin([self.tarr[self.tkey[site]]['z'] for site in tri])
#                a2 = 3 - a1 - a3
#                tri = (tri[a1], tri[a2], tri[a3])

                # Select triangle entries in the data dictionary
                try:
                    l1 = l_dict[(tri[0], tri[1])]
                    l2 = l_dict[(tri[1], tri[2])]
                    l3 = l_dict[(tri[2], tri[0])]
                except KeyError:
                    continue

                (bi, bisig) = make_bispectrum(l1,l2,l3,vtype,polrep=self.polrep)

                # Append to the equal-time list
                bis.append(np.array((time,
                                     tri[0], tri[1], tri[2],
                                     l1['u'], l1['v'],
                                     l2['u'], l2['v'],
                                     l3['u'], l3['v'],
                                     bi, bisig), dtype=DTBIS))

            # Append to outlist
            if mode=='time' and len(bis) > 0:
                out.append(np.array(bis))
                bis = []

        if mode=='all':
            out = np.array(bis)

        return out

    def c_phases(self, vtype='vis', mode='all', count='min', ang_unit='deg', timetype=False):

        """Return a recarray of the equal time closure phases.

           Args:
               vtype (str): The visibilty type ('vis','qvis','uvis','vvis','pvis') from which to assemble closure phases
               mode (str): If 'time', return phases in a list of equal time arrays, if 'all', return all phases in a single array
               count (str): If 'min', return minimal set of phases, if 'max' return all closure phases up to reordering
               ang_unit (str): If 'deg', return closure phases in degrees, else return in radians
               timetype (str): 'UTC' or 'GMST'

           Returns:
               (numpy.recarry): A recarray of the closure phases with datatype DTPHASE
        """

        if timetype==False:
            timetype=self.timetype
        if not mode in ('time', 'all'):
            raise Exception("possible options for mode are 'time' and 'all'")
        if not count in ('max', 'min'):
            raise Exception("possible options for count are 'max' and 'min'")
        if not vtype in ('vis', 'qvis', 'uvis','vvis','rrvis','lrvis','rlvis','llvis'):
            raise Exception("possible options for vtype are 'vis', 'qvis', 'uvis','vvis','rrvis','lrvis','rlvis','llvis'")
        if timetype not  in ['GMST','UTC','gmst','utc']:
            raise Exception("timetype should be 'GMST' or 'UTC'!")

        if ang_unit=='deg': angle=DEGREE
        else: angle = 1.0

        # Get the bispectra data
        bispecs = self.bispectra(vtype=vtype, mode='time', count=count, timetype=timetype)

        # Reformat into a closure phase list/array
        out = []
        cps = []

        for bis in bispecs:
            for bi in bis:
                if len(bi) == 0: continue
                bi.dtype.names = ('time','t1','t2','t3','u1','v1','u2','v2','u3','v3','cphase','sigmacp')
                bi['sigmacp'] = np.real(bi['sigmacp']/np.abs(bi['cphase'])/angle)
                bi['cphase'] = np.real((np.angle(bi['cphase'])/angle))
                cps.append(bi.astype(np.dtype(DTCPHASE)))
            if mode == 'time' and len(cps) > 0:
                out.append(np.array(cps))
                cps = []

        if mode == 'all':
            out = np.array(cps)
            
        print("\n")
        return out

    def bispectra_tri(self, site1, site2, site3, vtype='vis', timetype=False, bs=[],force_recompute=False):

        """Return complex bispectrum  over time on a triangle (1-2-3).

           Args:
               site1 (str): station 1 name
               site2 (str): station 2 name
               site3 (str): station 3 name
               vtype (str): The visibilty type ('vis','qvis','uvis','vvis','pvis') from which to assemble closure phases
               timetype (str): 'UTC' or 'GMST'

               bs (list): optionally pass in the time-sorted bispectra so they don't have to be recomputed
               force_recompute (bool): if True, recompute bispectra instead of using obs.cphase saved data

           Returns:
               (numpy.recarry): A recarray of the closure phases on this triangle with datatype DTPHASE
        """
        if timetype==False:
            timetype=self.timetype

        # Get bispectra (maximal set)
        if (len(bs)==0) and not (self.bispec is None) and not (len(self.bispec)==0) and not force_recompute:
            cphases=self.bispec
        elif (len(bs) == 0) or force_recompute:
            bs = self.bispectra(mode='all', count='max', vtype=vtype, timetype=timetype)

        # Get requested closure phases over time
        tri = (site1, site2, site3)
        outdata = []
        for obs in bs:
            obstri = (obs['t1'],obs['t2'],obs['t3'])
            if set(obstri) == set(tri):
                t1 = copy.deepcopy(obs['t1'])
                t2 = copy.deepcopy(obs['t2'])
                t3 = copy.deepcopy(obs['t3'])
                u1 = copy.deepcopy(obs['u1'])
                u2 = copy.deepcopy(obs['u2'])
                u3 = copy.deepcopy(obs['u3'])
                v1 = copy.deepcopy(obs['v1'])
                v2 = copy.deepcopy(obs['v2'])
                v3 = copy.deepcopy(obs['v3'])

                # Reorder baselines and flip the sign of the closure phase if necessary
                if t1==site1:
                    if t2==site2:
                        pass
                    else:
                        obs['t2']=t3
                        obs['t3']=t2

                        obs['u1']=-u3
                        obs['v1']=-v3
                        obs['u2']=-u2
                        obs['v2']=-v2
                        obs['u3']=-u1
                        obs['v3']=-v1
                        obs['bispec'] = np.conjugate(obs['bispec'])

                elif t1==site2:
                    if t2==site3:
                        obs['t1']=t3
                        obs['t2']=t1
                        obs['t3']=t2

                        obs['u1']=u3
                        obs['v1']=v3
                        obs['u2']=u1
                        obs['v2']=v1
                        obs['u3']=u2
                        obs['v3']=v2

                    else:
                        obs['t1']=t2
                        obs['t2']=t1

                        obs['u1']=-u1
                        obs['v1']=-v1
                        obs['u2']=-u3
                        obs['v2']=-v3
                        obs['u3']=-u2
                        obs['v3']=-v2
                        obs['bispec'] = np.conjugate(obs['bispec'])

                elif t1==site3:
                    if t2==site1:
                        obs['t1']=t2
                        obs['t2']=t3
                        obs['t3']=t1

                        obs['u1']=u2
                        obs['v1']=v2
                        obs['u2']=u3
                        obs['v2']=v3
                        obs['u3']=u1
                        obs['v3']=v1

                    else:
                        obs['t1']=t3
                        obs['t3']=t1

                        obs['u1']=-u2
                        obs['v1']=-v2
                        obs['u2']=-u1
                        obs['v2']=-v1
                        obs['u3']=-u3
                        obs['v3']=-v3
                        obs['bispec'] = np.conjugate(obs['bispec'])

                # TODO this should be more elegant & faster but doesn't work?
#                # Flip the sign of the closure phase if necessary
#                parity = paritycompare(tri, obstri)
#                if parity==-1:
#                    obs['bispec'] = np.abs(obs['bispec'])*np.exp(-1j*np.angle(obs['bispec']))
#                    t2 = copy.deepcopy(obs['t2'])
#                    u2 = copy.deepcopy(obs['u2'])
#                    v2 = copy.deepcopy(obs['v2'])
#                    obs['t2'] = obs['t3']
#                    obs['u2'] = obs['u3']
#                    obs['v2'] = obs['v3']
#                    obs['t3'] = t2
#                    obs['u3'] = u2
#                    obs['v3'] = v2

                outdata.append(np.array(obs, dtype=DTBIS))
                continue

        return np.array(outdata)


    def cphase_tri(self, site1, site2, site3, vtype='vis', ang_unit='deg', timetype=False, cphases=[],force_recompute=False):

        """Return closure phase  over time on a triangle (1-2-3).

           Args:
               site1 (str): station 1 name
               site2 (str): station 2 name
               site3 (str): station 3 name
               vtype (str): The visibilty type ('vis','qvis','uvis','vvis','pvis') from which to assemble closure phases
               ang_unit (str): If 'deg', return closure phases in degrees, else return in radians
               timetype (str): 'GMST' or 'UTC'

               cphases (list): optionally pass in the cphase so they are not recomputed if you are plotting multiple triangles
               force_recompute (bool): if True, recompute closure phases instead of using obs.cphase saved data

           Returns:
               (numpy.recarry): A recarray of the closure phases on this triangle with datatype DTPHASE
        """

        if timetype==False:
            timetype=self.timetype

        # Get closure phases (maximal set)
        if (len(cphases)==0) and not (self.cphase is None) and not (len(self.cphase)==0) and not force_recompute:
            cphases=self.cphase

        elif (len(cphases) == 0) or force_recompute:
            cphases = self.c_phases(mode='all', count='max', vtype=vtype, ang_unit=ang_unit, timetype=timetype)

        # Get requested closure phases over time
        tri = (site1, site2, site3)
        outdata = []
        for obs in cphases:
            obstri = (obs['t1'],obs['t2'],obs['t3'])
            if set(obstri) == set(tri):
                t1 = copy.deepcopy(obs['t1'])
                t2 = copy.deepcopy(obs['t2'])
                t3 = copy.deepcopy(obs['t3'])
                u1 = copy.deepcopy(obs['u1'])
                u2 = copy.deepcopy(obs['u2'])
                u3 = copy.deepcopy(obs['u3'])
                v1 = copy.deepcopy(obs['v1'])
                v2 = copy.deepcopy(obs['v2'])
                v3 = copy.deepcopy(obs['v3'])

                # Reorder baselines and flip the sign of the closure phase if necessary
                if t1==site1:
                    if t2==site2:
                        pass
                    else:
                        obs['t2']=t3
                        obs['t3']=t2

                        obs['u1']=-u3
                        obs['v1']=-v3
                        obs['u2']=-u2
                        obs['v2']=-v2
                        obs['u3']=-u1
                        obs['v3']=-v1
                        obs['cphase'] *= -1

                elif t1==site2:
                    if t2==site3:
                        obs['t1']=t3
                        obs['t2']=t1
                        obs['t3']=t2

                        obs['u1']=u3
                        obs['v1']=v3
                        obs['u2']=u1
                        obs['v2']=v1
                        obs['u3']=u2
                        obs['v3']=v2

                    else:
                        obs['t1']=t2
                        obs['t2']=t1

                        obs['u1']=-u1
                        obs['v1']=-v1
                        obs['u2']=-u3
                        obs['v2']=-v3
                        obs['u3']=-u2
                        obs['v3']=-v2
                        obs['cphase'] *= -1


                elif t1==site3:
                    if t2==site1:
                        obs['t1']=t2
                        obs['t2']=t3
                        obs['t3']=t1

                        obs['u1']=u2
                        obs['v1']=v2
                        obs['u2']=u3
                        obs['v2']=v3
                        obs['u3']=u1
                        obs['v3']=v1

                    else:
                        obs['t1']=t3
                        obs['t3']=t1

                        obs['u1']=-u2
                        obs['v1']=-v2
                        obs['u2']=-u1
                        obs['v2']=-v1
                        obs['u3']=-u3
                        obs['v3']=-v3
                        obs['cphase'] *= -1

#                # Flip the sign of the closure phase if necessary
#                # TODO this should be more elegant & faster but doesn't work?
#                parity = paritycompare(tri, obstri)
#                obs['cphase'] *= parity
#                if parity==-1:
#                    t2 = copy.deepcopy(obs['t2'])
#                    u2 = copy.deepcopy(obs['u2'])
#                    v2 = copy.deepcopy(obs['v2'])
#                    obs['t2'] = obs['t3']
#                    obs['u2'] = obs['u3']
#                    obs['v2'] = obs['v3']
#                    obs['t3'] = t2
#                    obs['u3'] = u2
#                    obs['v3'] = v2

                outdata.append(np.array(obs, dtype=DTCPHASE))
                continue

        return np.array(outdata)

    def c_amplitudes(self, vtype='vis', mode='all', count='min', ctype='camp', debias=True, timetype=False):

        """Return a recarray of the equal time closure amplitudes.

           Args:
               vtype (str): The visibilty type ('vis','qvis','uvis','vvis','pvis') from which to assemble closure amplitudes
               ctype (str): The closure amplitude type ('camp' or 'logcamp')
               mode (str): If 'time', return amplitudes in a list of equal time arrays, if 'all', return all amplitudes in a single array
               count (str): If 'min', return minimal set of amplitudes, if 'max' return all closure amplitudes up to inverses
               debias (bool): If True, debias the closure amplitude - the individual visibility amplitudes are always debiased.
               timetype (str): 'GMST' or 'UTC'

           Returns:
               (numpy.recarry): A recarray of the closure amplitudes with datatype DTCAMP

        """

        if timetype==False:
            timetype=self.timetype
        if not mode in ('time','all'):
            raise Exception("possible options for mode are 'time' and 'all'")
        if not count in ('max', 'min'):
            raise Exception("possible options for count are 'max' and 'min'")
        if not vtype in ('vis', 'qvis', 'uvis','vvis','rrvis','lrvis','rlvis','llvis'):
            raise Exception("possible options for vtype are 'vis', 'qvis', 'uvis','vvis','rrvis','lrvis','rlvis','llvis'")
        if not (ctype in ['camp', 'logcamp']):
            raise Exception("closure amplitude type must be 'camp' or 'logcamp'!")
        if timetype not  in ['GMST','UTC','gmst','utc']:
            raise Exception("timetype should be 'GMST' or 'UTC'!")

        # Get data sorted by time
        tlist = self.tlist(conj=True)
        out = []
        cas = []
        tt = 1
        for tdata in tlist:

            sys.stdout.write('\rGetting closure amps:: type %s %s , count %s, scan %i/%i' % (vtype, ctype, count, tt, len(tlist)))
            sys.stdout.flush()
            tt += 1

            time = tdata[0]['time']
            if timetype in ['GMST','gmst'] and self.timetype=='UTC':
                time = utc_to_gmst(time, self.mjd)
            if timetype in ['UTC','utc'] and self.timetype=='GMST':
                time = gmst_to_utc(time, self.mjd)

            sites = np.array(list(set(np.hstack((tdata['t1'], tdata['t2'])))))
            if len(sites) < 4:
                continue

            # Create a dictionary of baseline data at the current time including conjugates;
            l_dict = {}
            for dat in tdata:
                l_dict[(dat['t1'], dat['t2'])] = dat

            # Minimal set
            if count == 'min':
                quadsets = quad_minimal_set(sites, self.tarr, self.tkey)

            # Maximal Set
            elif count == 'max':
                # Find all quadrangles
                quadsets = list(it.combinations(sites,4))
                # Include 3 closure amplitudes on each quadrangle
                quadsets = np.array([(q, [q[0],q[2],q[1],q[3]], [q[0],q[1],q[3],q[2]]) for q in quadsets]).reshape((-1,4))

            # Loop over all closure amplitudes
            for quad in quadsets:
                # Blue is numerator, red is denominator
                if (quad[0], quad[1]) not in l_dict.keys():
                    continue
                if (quad[2], quad[3]) not in l_dict.keys():
                    continue
                if (quad[1], quad[2]) not in l_dict.keys():
                    continue
                if (quad[0], quad[3]) not in l_dict.keys():
                    continue

                try:
                    blue1 = l_dict[quad[0], quad[1]]
                    blue2 = l_dict[quad[2], quad[3]]
                    red1 = l_dict[quad[0], quad[3]]
                    red2 = l_dict[quad[1], quad[2]]
                except KeyError:
                    continue

                # Compute the closure amplitude and the error
                (camp, camperr) = make_closure_amplitude(blue1, blue2, red1, red2, vtype,
                                                         polrep=self.polrep,
                                                         ctype=ctype, debias=debias)

                # Add the closure amplitudes to the equal-time list
                # Our site convention is (12)(34)/(14)(23)
                cas.append(np.array((time,
                                     quad[0], quad[1], quad[2], quad[3],
                                     blue1['u'], blue1['v'], blue2['u'], blue2['v'],
                                     red1['u'], red1['v'], red2['u'], red2['v'],
                                     camp, camperr),
                                     dtype=DTCAMP))

            # Append all equal time closure amps to outlist
            if mode=='time':
                out.append(np.array(cas))
                cas = []

        if mode=='all':
            out = np.array(cas)
        print("\n")
        return out

    def camp_quad(self, site1, site2, site3, site4,
                        vtype='vis', ctype='camp', debias=True, timetype=False,
                        camps=[], force_recompute=False):

        """Return closure phase over time on a quadrange (1-2)(3-4)/(1-4)(2-3).

           Args:
               site1 (str): station 1 name
               site2 (str): station 2 name
               site3 (str): station 3 name
               site4 (str): station 4 name
               vtype (str): The visibilty type ('vis','qvis','uvis','vvis','pvis') from which to assemble closure amplitudes
               ctype (str): The closure amplitude type ('camp' or 'logcamp')
               debias (bool): If True, debias the closure amplitude - the individual visibility amplitudes are always debiased.
               timetype (str): 'UTC' or 'GMST'
               camps (list): optionally pass in the time-sorted camps so they don't have to be recomputed

           Returns:
               (numpy.recarry): A recarray of the closure amplitudes with datatype DTCAMP
        """

        if timetype==False:
            timetype=self.timetype

        quad = (site1, site2, site3, site4)
        b1 = set((site1, site2))
        b2 = set((site3, site4))

        r1 = set((site1, site4))
        r2 = set((site2, site3))

        # Get the closure amplitudes
        outdata = []

        # Get closure amplitudes (maximal set)
        if ((ctype=='camp') and (len(camps)==0)) and not (self.camp is None) and not (len(self.camp)==0) and not force_recompute:
            camps=self.camp
        elif ((ctype=='logcamp') and (len(camps)==0)) and not (self.logcamp is None) and not (len(self.logcamp)==0) and not force_recompute:
            camps=self.logcamp
        elif (len(camps)==0) or force_recompute:
            camps = self.c_amplitudes(mode='all', count='max', vtype=vtype, ctype=ctype, debias=debias, timetype=timetype)

        # camps does not contain inverses
        for obs in camps:

            num   = [set((obs['t1'], obs['t2'])), set((obs['t3'], obs['t4']))]
            denom = [set((obs['t1'], obs['t4'])), set((obs['t2'], obs['t3']))]

            obsquad = (obs['t1'], obs['t2'], obs['t3'], obs['t4'])
            if set(quad) == set(obsquad):

                # is this either  the closure amplitude or inverse?
                rightup = (b1 in num) and (b2 in num) and (r1 in denom) and (r2 in denom)
                wrongup = (b1 in denom) and (b2 in denom) and (r1 in num) and (r2 in num)
                if not (rightup or wrongup): continue

                #flip the inverse closure amplitudes
                if wrongup:
                    t1old = copy.deepcopy(obs['t1'])
                    u1old = copy.deepcopy(obs['u1'])
                    v1old = copy.deepcopy(obs['v1'])
                    t2old = copy.deepcopy(obs['t2'])
                    u2old = copy.deepcopy(obs['u2'])
                    v2old = copy.deepcopy(obs['v2'])
                    t3old = copy.deepcopy(obs['t3'])
                    u3old = copy.deepcopy(obs['u3'])
                    v3old = copy.deepcopy(obs['v3'])
                    t4old = copy.deepcopy(obs['t4'])
                    u4old = copy.deepcopy(obs['u4'])
                    v4old = copy.deepcopy(obs['v4'])
                    campold = copy.deepcopy(obs['camp'])
                    csigmaold = copy.deepcopy(obs['sigmaca'])

                    obs['t1'] = t1old
                    obs['t2'] = t4old
                    obs['t3'] = t3old
                    obs['t4'] = t2old

                    obs['u1'] = u3old
                    obs['v1'] = v3old

                    obs['u2'] = -u4old
                    obs['v2'] = -v4old

                    obs['u3'] = u1old
                    obs['v3'] = v1old

                    obs['u4'] = -u2old
                    obs['v4'] = -v2old

                    if ctype=='logcamp':
                        obs['camp'] = -campold
                        obs['sigmaca'] = csigmaold
                    else:
                        obs['camp'] = 1./campold
                        obs['sigmaca'] = csigmaold/(campold**2)


                t1old = copy.deepcopy(obs['t1'])
                u1old = copy.deepcopy(obs['u1'])
                v1old = copy.deepcopy(obs['v1'])
                t2old = copy.deepcopy(obs['t2'])
                u2old = copy.deepcopy(obs['u2'])
                v2old = copy.deepcopy(obs['v2'])
                t3old = copy.deepcopy(obs['t3'])
                u3old = copy.deepcopy(obs['u3'])
                v3old = copy.deepcopy(obs['v3'])
                t4old = copy.deepcopy(obs['t4'])
                u4old = copy.deepcopy(obs['u4'])
                v4old = copy.deepcopy(obs['v4'])

                # this is all same closure amplitude, but the ordering of labels is different
                # return the label ordering that the user requested!
                if (obs['t2'],obs['t1'],obs['t4'],obs['t3']) == quad:
                    obs['t1'] = t2old
                    obs['t2'] = t1old
                    obs['t3'] = t4old
                    obs['t4'] = t3old

                    obs['u1'] = -u1old
                    obs['v1'] = -v1old

                    obs['u2'] = -u2old
                    obs['v2'] = -v2old

                    obs['u3'] = u4old
                    obs['v3'] = v4old

                    obs['u4'] = u3old
                    obs['v4'] = v3old

                elif (obs['t3'],obs['t4'],obs['t1'],obs['t2']) == quad:
                    obs['t1'] = t3old
                    obs['t2'] = t4old
                    obs['t3'] = t1old
                    obs['t4'] = t2old

                    obs['u1'] = u2old
                    obs['v1'] = v2old

                    obs['u2'] = u1old
                    obs['v2'] = v1old

                    obs['u3'] = -u4old
                    obs['v3'] = -v4old

                    obs['u4'] = -u3old
                    obs['v4'] = -v3old

                elif (obs['t4'],obs['t3'],obs['t2'],obs['t1']) == quad:
                    obs['t1'] = t4old
                    obs['t2'] = t3old
                    obs['t3'] = t2old
                    obs['t4'] = t1old

                    obs['u1'] = -u2old
                    obs['v1'] = -v2old

                    obs['u2'] = -u1old
                    obs['v2'] = -v1old

                    obs['u3'] = -u3old
                    obs['v3'] = -v3old

                    obs['u4'] = -u4old
                    obs['v4'] = -v4old

                # append to output array
                outdata.append(np.array(obs, dtype=DTCAMP))

        return np.array(outdata)

    def plotall(self, field1, field2,
                    conj=False, debias=True, tag_bl=False,
                    ang_unit='deg', timetype=False,
                    axis=False, rangex=False, rangey=False,
                    color=SCOLORS[0], marker='o', markersize=MARKERSIZE, label=None,
                    export_pdf="", grid=True, ebar=True,
                    axislabels=True, legend=False, show=True):

        """Plot a field over time on a baseline site1-site2.

           Args:
               site1 (str): station 1 name
               site2 (str): station 2 name
               field (str): y-axis field (from FIELDS)

               conj (bool): Plot conjuage baseline data points if True
               debias (bool): If True, debias amplitudes.
               tag_bl (bool): if True, label each baseline
               ang_unit (str): phase unit 'deg' or 'rad'
               timetype (str): 'GMST' or 'UTC'

               axis (matplotlib.axes.Axes): add plot to this axis
               rangex (list): [xmin, xmax] x-axis limits
               rangey (list): [ymin, ymax] y-axis limits
               color (str): color for scatterplot points
               marker (str): matplotlib plot marker
               markersize (int): size of plot markers
               label (str): plot legend label

               export_pdf (str): path to pdf file to save figure
               grid (bool): Plot gridlines if True
               ebar (bool): Plot error bars if True
               axislabels (bool): Show axis labels if True
               legend (bool): Show legend if True
               show (bool): Display the plot if true

           Returns:
               (matplotlib.axes.Axes): Axes object with data plot
        """

        if timetype==False:
            timetype=self.timetype

        # Determine if fields are valid
        if (field1 not in FIELDS) and (field2 not in FIELDS):
            raise Exception("valid fields are " + ' '.join(FIELDS))

        if 'amp' in [field1, field2] and not (self.amp is None):
            print ("Warning: plotall is not using amplitudes in Obsdata.amp array!")

        # Label individual baselines
        # ANDREW TODO way too slow could this be faster??
        if tag_bl:
            clist = SCOLORS

            # make a color coding dictionary
            cdict = {}
            ii = 0
            baselines = list(it.combinations(self.tarr['site'],2))
            for baseline in baselines:
                cdict[(baseline[0],baseline[1])] = clist[ii%len(clist)]
                cdict[(baseline[1],baseline[0])] = clist[ii%len(clist)]
                ii+=1

            # get unique baselines -- TODO easier way? separate function?
            alldata = []
            allsigx = []
            allsigy = []
            bllist = []
            colors = []
            bldata = self.bllist(conj=conj)
            for bl in bldata:
                t1 = bl['t1'][0]
                t2 = bl['t2'][0]
                bllist.append((t1,t2))
                colors.append(cdict[(t1,t2)])

                # Unpack data
                dat = self.unpack_dat(bl, [field1,field2], ang_unit=ang_unit, debias=debias, timetype=timetype)
                alldata.append(dat)

                # X error bars
                if sigtype(field1):
                    allsigx.append(self.unpack_dat(bl,[sigtype(field1)], ang_unit=ang_unit)[sigtype(field1)])
                else:
                    allsigx.append(None)

                # Y error bars
                if sigtype(field2):
                    allsigy.append(self.unpack_dat(bl,[sigtype(field2)], ang_unit=ang_unit)[sigtype(field2)])
                else:
                    allsigy.append(None)

        # Don't Label individual baselines
        else:
            bllist = [['All','All']]
            colors = [color]

            # unpack data
            alldata = [self.unpack([field1, field2], conj=conj, ang_unit=ang_unit, debias=debias)]

            # X error bars
            if sigtype(field1):
                allsigx = [self.unpack(sigtype(field2), conj=conj, ang_unit=ang_unit)[sigtype(field1)]]
            else:
                allsigx = [None]

            # Y error bars
            if sigtype(field2):
                allsigy = [self.unpack(sigtype(field2), conj=conj, ang_unit=ang_unit)[sigtype(field2)]]
            else:
                allsigy = [None]

        # make plot(s)
        if axis:
            x = axis
        else:
            fig=plt.figure()
            x = fig.add_subplot(1,1,1)

        xmins = []
        xmaxes = []
        ymins = []
        ymaxes = []
        for i in range(len(alldata)):
            data = alldata[i]
            sigy = allsigy[i]
            sigx = allsigx[i]
            color = colors[i]

            bl = bllist[i]

            xmins.append(np.min(data[field1]))
            xmaxes.append(np.max(data[field1]))
            ymins.append(np.min(data[field2]))
            ymaxes.append(np.max(data[field2]))

            # Plot the data
            tolerance = len(data[field2])

            if label is None:
                label="%s-%s"%((str(bl[0]),str(bl[1])))
            else:
                label=str(label)

            if ebar and (np.any(sigy) or np.any(sigx)):
                x.errorbar(data[field1], data[field2], xerr=sigx, yerr=sigy, label=label,
                           fmt=marker, markersize=markersize, color=color,picker=tolerance)
            else:
                x.plot(data[field1], data[field2], marker, markersize=markersize, color=color,
                       label=label, picker=tolerance)

        # Data ranges
        if not rangex:
            rangex = [np.min(xmins) - 0.2 * np.abs(np.min(xmins)),
                      np.max(xmaxes) + 0.2 * np.abs(np.max(xmaxes))]
            if np.any(np.isnan(np.array(rangex))):
                print("Warning: NaN in data x range: specifying rangex to default")
                rangex = [-100,100]

        if not rangey:
            rangey = [np.min(ymins) - 0.2 * np.abs(np.min(ymins)),
                      np.max(ymaxes) + 0.2 * np.abs(np.max(ymaxes))]
            if np.any(np.isnan(np.array(rangey))):
                print("Warning: NaN in data y range: specifying rangey to default")
                rangey = [-100,100]

        x.set_xlim(rangex)
        x.set_ylim(rangey)

        # label and save
        if axislabels:
            try:
                x.set_xlabel(FIELD_LABELS[field1])
                x.set_ylabel(FIELD_LABELS[field2])
            except:
                x.set_xlabel(field1.capitalize())
                x.set_ylabel(field2.capitalize())
        if legend and tag_bl:
            plt.legend(ncol=2)
        elif legend:
            plt.legend()
        if grid:
            x.grid()
        if export_pdf != "" and not axis:
            fig.savefig(export_pdf, bbox_inches='tight')
        if show:
            plt.show(block=False)

        return x

    def plot_bl(self, site1, site2, field,
                debias=True, ang_unit='deg', timetype=False,
                axis=False, rangex=False, rangey=False,
                color=SCOLORS[0], marker='o', markersize=MARKERSIZE, label=None,
                export_pdf="", grid=True, ebar=True,
                axislabels=True, legend=False, show=True):

        """Plot a field over time on a baseline site1-site2.

           Args:
               site1 (str): station 1 name
               site2 (str): station 2 name
               field (str): y-axis field (from FIELDS)

               debias (bool): If True, debias amplitudes.
               ang_unit (str): phase unit 'deg' or 'rad'
               timetype (str): 'GMST' or 'UTC'

               axis (matplotlib.axes.Axes): add plot to this axis
               rangex (list): [xmin, xmax] x-axis limits
               rangey (list): [ymin, ymax] y-axis limits
               color (str): color for scatterplot points
               marker (str): matplotlib plot marker
               markersize (int): size of plot markers
               label (str): plot legend label

               export_pdf (str): path to pdf file to save figure
               grid (bool): Plot gridlines if True
               ebar (bool): Plot error bars if True
               axislabels (bool): Show axis labels if True
               legend (bool): Show legend if True
               show (bool): Display the plot if true

           Returns:
               (matplotlib.axes.Axes): Axes object with data plot
        """

        if timetype==False:
            timetype=self.timetype
        if ang_unit=='deg': angle=DEGREE
        else: angle = 1.0

        if field=='amp' and not (self.amp is None):
            print ("Warning: plot_bl is not using amplitudes in Obsdata.amp array!")

        if label is None:
            label=str(self.source)
        else:
            label=str(label)

        # Determine if fields are valid
        if field not in FIELDS:
            raise Exception("valid fields are " + string.join(FIELDS))

        plotdata = self.unpack_bl(site1, site2, field, ang_unit=ang_unit, debias=debias, timetype=timetype)
        if not rangex:
            rangex = [self.tstart,self.tstop]
            if np.any(np.isnan(np.array(rangex))):
                print("Warning: NaN in data x range: specifying rangex to default")
                rangex = [0,24]
        if not rangey:
            rangey = [np.min(plotdata[field]) - 0.2 * np.abs(np.min(plotdata[field])),
                      np.max(plotdata[field]) + 0.2 * np.abs(np.max(plotdata[field]))]
            if np.any(np.isnan(np.array(rangey))):
                print("Warning: NaN in data y range: specifying rangex to default")
                rangey = [-100,100]

        # Plot the data
        if axis:
            x = axis
        else:
            fig = plt.figure()
            x = fig.add_subplot(1,1,1)

        if ebar and sigtype(field)!=False:
            errdata = self.unpack_bl(site1, site2, sigtype(field), ang_unit=ang_unit, debias=debias)
            x.errorbar(plotdata['time'][:,0], plotdata[field][:,0],yerr=errdata[sigtype(field)][:,0],
                       fmt=marker, markersize=markersize, color=color, linestyle='none', label=label)
        else:
            x.plot(plotdata['time'][:,0], plotdata[field][:,0], marker, markersize=markersize,
                   color=color, label=label, linestyle='none')

        x.set_xlim(rangex)
        x.set_ylim(rangey)

        if axislabels:
            x.set_xlabel(self.timetype + ' (hr)')
            try:
                x.set_ylabel(FIELD_LABELS[field])
            except:
                x.set_ylabel(field.capitalize())
            x.set_title('%s - %s'%(site1,site2))

        if grid:
            x.grid()
        if legend:
            plt.legend()
        if export_pdf != "" and not axis:
            fig.savefig(export_pdf, bbox_inches='tight')
        if show:
            plt.show(block=False)

        return x

    def plot_cphase(self, site1, site2, site3,
                        vtype='vis', cphases=[], force_recompute=False, ang_unit='deg', timetype=False,
                        axis=False, rangex=False, rangey=False,
                        color=SCOLORS[0], marker='o', markersize=MARKERSIZE, label=None,
                        export_pdf="", grid=True, ebar=True,
                        axislabels=True, legend=False, show=True):

        """Plot a field over time on a baseline site1-site2.

           Args:
               site1 (str): station 1 name
               site2 (str): station 2 name
               field (str): y-axis field (from FIELDS)

               vtype (str): The visibilty type ('vis','qvis','uvis','vvis','pvis') from which to assemble bispectra
               cphases (list): optionally pass in the closure phases so they don't have to be recomputed
               force_recompute (bool): if True, recompute closure phases instead of using stored data

               ang_unit (str): phase unit 'deg' or 'rad'
               timetype (str): 'GMST' or 'UTC'

               axis (matplotlib.axes.Axes): add plot to this axis
               rangex (list): [xmin, xmax] x-axis limits
               rangey (list): [ymin, ymax] y-axis limits
               color (str): color for scatterplot points
               marker (str): matplotlib plot marker
               markersize (int): size of plot markers
               label (str): plot legend label

               export_pdf (str): path to pdf file to save figure
               grid (bool): Plot gridlines if True
               ebar (bool): Plot error bars if True
               axislabels (bool): Show axis labels if True
               legend (bool): Show legend if True
               show (bool): Display the plot if true

           Returns:
               (matplotlib.axes.Axes): Axes object with data plot
        """

        if timetype==False:
            timetype=self.timetype
        if ang_unit=='deg': angle=1.0
        else: angle = DEGREE

        if label is None:
            label=str(self.source)
        else:
            label=str(label)

        # Get closure phases (maximal set)
        if (len(cphases)==0) and not (self.cphase is None) and not force_recompute:
            cphases=self.cphase

        cpdata = self.cphase_tri(site1, site2, site3, vtype=vtype, timetype=timetype, cphases=cphases, force_recompute=force_recompute)
        plotdata = np.array([[obs['time'],obs['cphase']*angle,obs['sigmacp']] for obs in cpdata])

        if len(plotdata) == 0:
            print("%s %s %s : No closure phases on this triangle!" % (site1,site2,site3))
            return

        # Plot the data
        if axis:
            x = axis
        else:
            fig=plt.figure()
            x = fig.add_subplot(1,1,1)

        # Data ranges
        if not rangex:
            rangex = [self.tstart,self.tstop]
            if np.any(np.isnan(np.array(rangex))):
                print("Warning: NaN in data x range: specifying rangex to default")
                rangex = [0, 24]

        if not rangey:
            if ang_unit=='deg':rangey = [-190,190]
            else: rangey=[-1.1*np.pi,1.1*np.pi]

        x.set_xlim(rangex)
        x.set_ylim(rangey)


        if ebar and np.any(plotdata[:,2]):
            x.errorbar(plotdata[:,0], plotdata[:,1], yerr=plotdata[:,2], fmt=marker, markersize=markersize,
                       color=color, linestyle='none',label=label)
        else:
            x.plot(plotdata[:,0], plotdata[:,1], marker, markersize=markersize, color=color, linestyle='none', label=label)

        if axislabels:
            x.set_xlabel(self.timetype + ' (h)')
            if ang_unit=='deg':
                x.set_ylabel(r'Closure Phase $(^\circ)$')
            else:
                x.set_ylabel(r'Closure Phase (radian)')

        x.set_title('%s - %s - %s' % (site1,site2,site3))

        if grid:
            x.grid()
        if legend:
            plt.legend()
        if export_pdf != "" and not axis:
            fig.savefig(export_pdf, bbox_inches='tight')
        if show:
            plt.show(block=False)

        return x

    def plot_camp(self, site1, site2, site3, site4,
                        vtype='vis', ctype='camp', camps=[], force_recompute=False,
                        debias=False, timetype=False,
                        axis=False, rangex=False, rangey=False,
                        color=SCOLORS[0], marker='o', markersize=MARKERSIZE, label=None,
                        export_pdf="", grid=True, ebar=True,
                        axislabels=True, legend=False, show=True):

        """Plot closure phase over time on a quadrange (1-2)(3-4)/(1-4)(2-3).

           Args:
               site1 (str): station 1 name
               site2 (str): station 2 name
               site3 (str): station 3 name
               site4 (str): station 4 name

               vtype (str): The visibilty type ('vis','qvis','uvis','vvis','pvis') from which to assemble closure amplitudes
               ctype (str): The closure amplitude type ('camp' or 'logcamp')
               camps (list): optionally pass in camps so they don't have to be recomputed
               force_recompute (bool): if True, recompute closure amplitudes instead of using stored data

               debias (bool): If True, debias the closure amplitude - the individual visibility amplitudes are always debiased.
               timetype (str): 'GMST' or 'UTC'

               axis (matplotlib.axes.Axes): amake_cdd plot to this axis
               rangex (list): [xmin, xmax] x-axis limits
               rangey (list): [ymin, ymax] y-axis limits
               color (str): color for scatterplot points
               marker (str): matplotlib plot marker
               markersize (int): size of plot markers
               label (str): plot legend label

               export_pdf (str): path to pdf file to save figure
               grid (bool): Plot gridlines if True
               ebar (bool): Plot error bars if True
               axislabels (bool): Show axis labels if True
               legend (bool): Show legend if True
               show (bool): Display the plot if true

           Returns:
               (matplotlib.axes.Axes): Axes object with data plot
        """

        if timetype==False:
            timetype=self.timetype
        if label is None:
            label=str(self.source)

        else:
            label=str(label)

        # Get closure amplitudes (maximal set)
        if ((ctype=='camp') and (len(camps)==0) and not (self.camp is None) and not (len(self.camp)==0) and not force_recompute):
            camps=self.camp
        elif ((ctype=='logcamp') and (len(camps)==0) and not (self.logcamp is None) and not (len(self.logcamp)==0) and not force_recompute):
            camps=self.logcamp

        # Get closure amplitudes (maximal set)
        cpdata = self.camp_quad(site1, site2, site3, site4,
                                vtype=vtype, ctype=ctype,
                                debias=debias, timetype=timetype,
                                camps=camps,force_recompute=force_recompute)

        plotdata = np.array([[obs['time'],obs['camp'],obs['sigmaca']] for obs in cpdata])
        plotdata = np.array(plotdata)

        if len(plotdata) == 0:
            print("No closure amplitudes on this quadrangle!")
            return

        # Data ranges
        if not rangex:
            rangex = [self.tstart,self.tstop]
            if np.any(np.isnan(np.array(rangex))):
                print("Warning: NaN in data x range: specifying rangex to default")
                rangex = [0, 24]

        if not rangey:
            rangey = [np.min(plotdata[:,1]) - 0.2 * np.abs(np.min(plotdata[:,1])),
                      np.max(plotdata[:,1]) + 0.2 * np.abs(np.max(plotdata[:,1]))]
            if np.any(np.isnan(np.array(rangey))):
                print("Warning: NaN in data y range: specifying rangey to default")
                if ctype=='camp': rangey = [0,100]
                if ctype=='logcamp': rangey = [-10,10]

        # Plot the data
        if axis:
            x = axis
        else:
            fig=plt.figure()
            x = fig.add_subplot(1,1,1)

        if ebar and np.any(plotdata[:,2]):
            x.errorbar(plotdata[:,0], plotdata[:,1], yerr=plotdata[:,2], fmt=marker, markersize=markersize,
                       color=color, linestyle='none',label=label)
        else:
            x.plot(plotdata[:,0], plotdata[:,1],marker, markersize=markersize, color=color, linestyle='none',label=label)

        x.set_xlim(rangex)
        x.set_ylim(rangey)

        if axislabels:
            x.set_xlabel(self.timetype + ' (h)')
            if ctype=='camp':
                x.set_ylabel('Closure Amplitude')
            elif ctype=='logcamp':
                x.set_ylabel('Log Closure Amplitude')
            x.set_title('(%s - %s)(%s - %s)/(%s - %s)(%s - %s)'%(site1,site2,site3,site4,
                                                                 site1,site4,site2,site3))
        if grid:
            x.grid()
        if legend:
            plt.legend()
        if export_pdf != "" and not axis:
            fig.savefig(export_pdf, bbox_inches='tight')
        if show:
            plt.show(block=False)
            return
        else:
            return x

    def save_txt(self, fname):

        """Save visibility data to a text file.

           Args:
                fname (str): path to output text file
        """

        ehtim.io.save.save_obs_txt(self,fname)

        return

    def save_uvfits(self, fname, force_singlepol=False):

        """Save visibility data to uvfits file.

           Args:
                fname (str): path to output text file
                force_singlepol (str): if 'R' or 'L', will interpret stokes I field as 'RR' or 'LL'
        """
        #TODO POL -- does force_singlepol stil make sense  here ???
        if force_singlepol!=False and self.polrep!='stokes':
            raise Exception("force_singlepol is incompatible with polrep!='stokes'")

        ehtim.io.save.save_obs_uvfits(self,fname,force_singlepol=force_singlepol)

        return

    def save_oifits(self, fname, flux=1.0):

        """ Save visibility data to oifits. Polarization data is NOT saved.

            Args:
                fname (str): path to output text file
                flux (float): normalization total flux
        """
        if self.polrep!='stokes':
            raise Exception("save_oifits not yet implemented for polreps other than 'stokes'")

        #Antenna diameter currently incorrect and the exact times are not correct in the datetime object
        ehtim.io.save.save_obs_oifits(self, fname, flux=flux)

        return

##################################################################################################
# Observation creation functions
##################################################################################################
def merge_obs(obs_List):

    """Merge a list of observations into a single observation file.

       Args:
           obs_List (list): list of split observation Obsdata objects.
       Returns:
           mergeobs (Obsdata): merged Obsdata object containing all scans in input list
    """

    if (len(set([obs.polrep for obs in obs_List])) > 1):
        raise Exception("All observations must have the same polarization representaiton !")
        return

    if (len(set([obs.ra for obs in obs_List])) > 1 or
        len(set([obs.dec for obs in obs_List])) > 1 or
        len(set([obs.rf for obs in obs_List])) > 1 or
        len(set([obs.bw for obs in obs_List])) > 1 or
        len(set([obs.source for obs in obs_List])) > 1 or
        len(set([np.floor(obs.mjd) for obs in obs_List])) > 1):

        raise Exception("All observations must have the same parameters!")
        return

    #The important things to merge are the mjd, the data, and the list of telescopes
    data_merge = np.hstack([obs.data for obs in obs_List])

    #TODO merge scan table??
    scan_merge = []
    for obs in obs_List:
        if not (scan_merge is None):
            scan_merge.append(obs.scans)
    scan_merge = np.hstack(scan_merge)

    mergeobs = Obsdata(obs_List[0].ra, obs_List[0].dec, obs_List[0].rf, obs_List[0].bw, data_merge,
                       np.unique(np.concatenate([obs.tarr for obs in obs_List])),
                       polrep=obs_List[0].polrep, scantable=scan_merge,
                       source=obs_List[0].source, mjd=obs_List[0].mjd, ampcal=obs_List[0].ampcal,
                       phasecal=obs_List[0].phasecal, opacitycal=obs_List[0].opacitycal,
                       dcal=obs_List[0].dcal, frcal=obs_List[0].frcal,
                       timetype=obs_List[0].timetype)

    return mergeobs

def load_txt(fname, polrep='stokes'):

    """Read an observation from a text file.
       Args:
           fname (str): path to input text file
           polrep (str): load data as either 'stokes' or 'circ'
       Returns:
           obs (Obsdata): Obsdata object loaded from file
    """

    return ehtim.io.load.load_obs_txt(fname, polrep=polrep)

def load_uvfits(fname, flipbl=False, force_singlepol=None, channel=all, IF=all, polrep='stokes'):

    """Load observation data from a uvfits file.
       Args:
           fname (str): path to input text file
           flipbl (bool): flip baseline phases if True.
           polrep (str): load data as either 'stokes' or 'circ'
           force_singlepol (str): 'R' or 'L' to load only 1 polarization
           channel (list): list of channels to average in the import. channel=all averages all channels
           IF (list): list of IFs to  average in  the import. IF=all averages all IFS
       Returns:
           obs (Obsdata): Obsdata object loaded from file
    """

    return ehtim.io.load.load_obs_uvfits(fname, flipbl=flipbl, force_singlepol=force_singlepol, channel=channel, IF=IF, polrep=polrep)

def load_oifits(fname, flux=1.0):

    """Load data from an oifits file. Does NOT currently support polarization.

       Args:
           fname (str): path to input text file
           flux (float): normalization total flux
       Returns:
           obs (Obsdata): Obsdata object loaded from file
    """

    return ehtim.io.load.load_obs_oifits(fname, flux=flux)

def load_maps(arrfile, obsspec, ifile, qfile=0, ufile=0, vfile=0, src=SOURCE_DEFAULT, mjd=MJD_DEFAULT, ampcal=False, phasecal=False):

    """Read an observation from a maps text file and return an Obsdata object.

       Args:
           arrfile (str): path to input array file
           obsspec (str): path to input obs spec file
           ifile (str): path to input Stokes I data file
           qfile (str): path to input Stokes Q data file
           ufile (str): path to input Stokes U data file
           vfile (str): path to input Stokes V data file
           src (str): source name
           mjd (int): integer observation  MJD
           ampcal (bool): True if amplitude calibrated
           phasecal (bool): True if phase calibrated
       Returns:
           obs (Obsdata): Obsdata object loaded from file
    """

    return ehtim.io.load.load_obs_maps(arrfile, obsspec, ifile, qfile=qfile, ufile=ufile, vfile=vfile,
                                       src=src, mjd=mjd, ampcal=ampcal, phasecal=phasecal)<|MERGE_RESOLUTION|>--- conflicted
+++ resolved
@@ -278,11 +278,8 @@
                 if not (set((dat['t1'], dat['t2']))) in blpairs:
 
                      # Reverse the baseline in the right order for uvfits:
-<<<<<<< HEAD
                      if(self.tkey[dat['t2']] < self.tkey[dat['t1']]):
-=======
-                     if(self.tkey[dat['t1']] > self.tkey[dat['t2']]):
->>>>>>> b65241d0
+
                         (dat['t1'], dat['t2']) = (dat['t2'], dat['t1'])
                         (dat['tau1'], dat['tau2']) = (dat['tau2'], dat['tau1'])
                         dat['u'] = -dat['u']
@@ -1071,18 +1068,11 @@
                 for bl in range(0,len(blsplit)):
 
                     bldata = blsplit[bl]
-<<<<<<< HEAD
-                    return bldata
-                    amp_vis,  sig_vis  = mean_incoh_amp_from_vis(bldata['vis'], bldata['sigma'], debias=debias,err_type=err_type)
-                    amp_qvis, sig_qvis = mean_incoh_amp_from_vis(bldata['qvis'],bldata['qsigma'],debias=debias,err_type=err_type)
-                    amp_uvis, sig_uvis = mean_incoh_amp_from_vis(bldata['uvis'],bldata['usigma'],debias=debias,err_type=err_type)
-                    amp_vvis, sig_vvis = mean_incoh_amp_from_vis(bldata['vvis'],bldata['vsigma'],debias=debias,err_type=err_type)
-=======
                     amp_vis1, sig_vis1 = mean_incoh_amp_from_vis(bldata[self.poldict['vis1']],bldata[self.poldict['sigma1']],debias=debias,err_type=err_type)
                     amp_vis2, sig_vis2 = mean_incoh_amp_from_vis(bldata[self.poldict['vis2']],bldata[self.poldict['sigma2']],debias=debias,err_type=err_type)
                     amp_vis3, sig_vis3 = mean_incoh_amp_from_vis(bldata[self.poldict['vis3']],bldata[self.poldict['sigma3']],debias=debias,err_type=err_type)
                     amp_vis4, sig_vis4 = mean_incoh_amp_from_vis(bldata[self.poldict['vis4']],bldata[self.poldict['sigma4']],debias=debias,err_type=err_type)
->>>>>>> b65241d0
+
 
                     datatable.append(np.array
                                 ((
@@ -1122,11 +1112,7 @@
                        dcal=self.dcal, frcal=self.frcal,
                        timetype=self.timetype, scantable=self.scans)
 
-<<<<<<< HEAD
         return out
-=======
-    def add_amp(self, return_type='rec', avg_time=0, debias=True, err_type='predicted'):
->>>>>>> b65241d0
 
     def add_amp(self, avg_time=0,scan_avg=False, debias=True, err_type='predicted',return_type='rec',round_s=0.1):
         """Adds attribute self.amp: amplitude table with incoherently averaged amplitudes
@@ -1146,19 +1132,10 @@
                 adf = df_to_rec(adf,'amp')
             print("Updated self.amp: no averaging")
         else:
-<<<<<<< HEAD
             adf = incoh_avg_vis(self,dt=avg_time,debias=debias,scan_avg=scan_avg,return_type=return_type,rec_type='amp',err_type=err_type)
             self.amp=adf
             print("Updated self.amp: avg_time %f s\n"%avg_time)
-=======
-            data = copy.deepcopy(self.data)
-            data[self.poldict['vis1']] = np.abs(data[self.poldict['vis1']])
-            data[self.poldict['vis2']] = np.abs(data[self.poldict['vis2']])
-            data[self.poldict['vis3']] = np.abs(data[self.poldict['vis3']])
-            data[self.poldict['vis4']] = np.abs(data[self.poldict['vis4']])
-            self.amp = data
-        print("Updated self.amp: avg_time %f s\n"%avg_time)
->>>>>>> b65241d0
+
 
         return
 
