from __future__ import division
from __future__ import print_function
from builtins import str
from builtins import range
from builtins import object

import numpy as np
import matplotlib.pyplot as plt
import scipy.signal
import scipy.ndimage.filters as filt

import ehtim.observing.obs_simulate as simobs
import ehtim.observing.pulses
import ehtim.io.save
import ehtim.io.load

from ehtim.const_def import *
from ehtim.observing.obs_helpers import *

###########################################################################################################################################
#Image object
###########################################################################################################################################
class Image(object):
    """A polarimetric image (in units of Jy/pixel).

       Attributes:
           pulse (function): The function convolved with the pixel values for continuous image.
           psize (float): The pixel dimension in radians
           xdim (int): The number of pixels along the x dimension
           ydim (int): The number of pixels along the y dimension
           mjd (int): The integer MJD of the image
           source (str): The astrophysical source name
           ra (float): The source Right Ascension in fractional hours
           dec (float): The source declination in fractional degrees
           rf (float): The image frequency in Hz
           imvec (array): The vector of stokes I values in Jy/pixel (len xdim*ydim)
           qvec (array): The vector of stokes Q values in Jy/pixel (len xdim*ydim)
           uvec (array): The vector of stokes U values in Jy/pixel (len xdim*ydim)
           vvec (array): The vector of stokes V values in Jy/pixel (len xdim*ydim)
    """

    def __init__(self, image, psize, ra, dec, rf=RF_DEFAULT, pulse=PULSE_DEFAULT, source=SOURCE_DEFAULT, mjd=MJD_DEFAULT):
        if len(image.shape) != 2:
            raise Exception("image must be a 2D numpy array")

        self.pulse = pulse
        self.psize = float(psize)
        self.xdim = image.shape[1]
        self.ydim = image.shape[0]
        self.imvec = image.flatten()

        self.ra = float(ra)
        self.dec = float(dec)
        self.rf = float(rf)
        self.source = str(source)
        self.mjd = int(mjd)

        self.qvec = []
        self.uvec = []
        self.vvec = []

    def add_qu(self, qimage, uimage):
        """Add Stokes Q and U images.
        """

        if len(qimage.shape) != len(uimage.shape):
            raise Exception("image must be a 2D numpy array")
        if qimage.shape != uimage.shape != (self.ydim, self.xdim):
            raise Exception("Q & U image shapes incompatible with I image!")
        self.qvec = qimage.flatten()
        self.uvec = uimage.flatten()

    def add_v(self, vimage):
        """Add Stokes V image.
        """
        if vimage.shape != (self.ydim, self.xdim):
            raise Exception("V image shape incompatible with I image!")
        self.vvec = vimage.flatten()

    def add_pol(self, qimage, uimage, vimage):
        """Add Stokes Q, U, and V images.
        """
        self.add_qu(qimage, uimage)
        self.add_v(vimage)

    def copy(self):
        """Return a copy of the image object.
        """
        newim = Image(self.imvec.reshape(self.ydim,self.xdim), self.psize, self.ra, self.dec, rf=self.rf, source=self.source, mjd=self.mjd, pulse=self.pulse)
        if len(self.qvec):
            newim.add_qu(self.qvec.reshape(self.ydim,self.xdim), self.uvec.reshape(self.ydim,self.xdim))
        return newim

    def sourcevec(self):
        """Return the source position vector in geocentric coordinates at 0h GMST.
        """
        return np.array([np.cos(self.dec*DEGREE), 0, np.sin(self.dec*DEGREE)])

    def imarr(self, stokes="I"):
        """Return the 2D image array of a given Stokes parameter.
        """

        imarr = np.array([])
        if stokes=="I": imarr=im.imvec.reshape(im.ydim, im.xdim)
        elif stokes=="Q" and len(im.qvec): imarr=im.qvec.reshape(im.ydim, im.xdim)
        elif stokes=="U" and len(im.uvec): imarr=im.uvec.reshape(im.ydim, im.xdim)
        elif stokes=="V" and len(im.vvec): imarr=im.vvec.reshape(im.ydim, im.xdim)
        return imarr

    def fovx(self):
        """Return the image fov in x direction in radians.
        """
        return self.psize * self.xdim

    def fovy(self):
        """Returns the image fov in x direction in radians.
        """
        return self.psize * self.ydim

    def total_flux(self):
        """Return the total flux of the Stokes I image in Jy.
        """
        return np.sum(self.imvec)

    def flip_chi(self):
        """Flip between the different conventions for measuring the EVPA (East of North vs up from x axis).
        """
        self.qvec = - self.qvec
        return

    def observe_same_nonoise(self, obs, sgrscat=False, ft="direct", pad_frac=0.5):
        """Observe the image on the same baselines as an existing observation object without adding noise.

           Args:
               obs (Obsdata): the existing observation with  baselines where the image FT will be sampled
               ft (str): if "fast", use FFT to produce visibilities. Else "direct" for DTFT
               pad_frac (float): zero pad the image so that pad_frac*shortest baseline is captured in FFT
               sgrscat (bool): if True, the visibilites will be blurred by the Sgr A* scattering kernel

           Returns:
               Obsdata: an observation object
        """

        data = simobs.observe_image_nonoise(self, obs, sgrscat=sgrscat, ft=ft, pad_frac=pad_frac)

        obs_no_noise = ehtim.obsdata.Obsdata(self.ra, self.dec, obs.rf, obs.bw, data,
                                             obs.tarr, source=self.source, mjd=obs.mjd)
        return obs_no_noise

    def observe_same(self, obsin, ft='direct', pad_frac=0.5,
                           sgrscat=False, add_th_noise=True,
                           opacitycal=True, ampcal=True, phasecal=True, frcal=True,dcal=True,
                           jones=False, inv_jones=False,
                           tau=TAUDEF, gain_offset=GAINPDEF, gainp=GAINPDEF, dtermp=DTERMPDEF):

        """Observe the image on the same baselines as an existing observation object and add noise.

           Args:
               obsin (Obsdata): the existing observation with  baselines where the image FT will be sampled
               ft (str): if "fast", use FFT to produce visibilities. Else "direct" for DTFT
               pad_frac (float): zero pad the image so that pad_frac*shortest baseline is captured in FFT
               sgrscat (bool): if True, the visibilites will be blurred by the Sgr A* scattering kernel
               add_th_noise (bool): if True, baseline-dependent thermal noise is added to each data point
               opacitycal (bool): if False, time-dependent gaussian errors are added to station opacities
               ampcal (bool): if False, time-dependent gaussian errors are added to station gains
               phasecal (bool): if False, time-dependent station-based random phases are added to data points
               frcal (bool): if False, feed rotation angle terms are added to Jones matrices. Must have jones=True
               dcal (bool): if False, time-dependent gaussian errors added to Jones matrices D-terms. Must have jones=True
               jones (bool): if True, uses Jones matrix to apply mis-calibration effects (gains, phases, Dterms), otherwise uses old formalism without D-terms
               inv_jones (bool): if True, applies estimated inverse Jones matrix (not including random terms) to calibrate data
               tau (float): the base opacity at all sites, or a dict giving one opacity per site
               gain_offset (float): the base gain offset at all sites, or a dict giving one gain offset per site
               gainp (float): the fractional std. dev. of the random error on the gains and opacities
               dtermp (float): the fractional std. dev. of the random error on the D-terms

           Returns:
               Obsdata: an observation object

        """

        obs = self.observe_same_nonoise(obsin, sgrscat=sgrscat, ft=ft, pad_frac=pad_frac)

        # Jones Matrix Corruption & Calibration
        if jones:
            print("Applying Jones Matrices to data . . . ")
            obsdata = simobs.add_jones_and_noise(obs, add_th_noise=add_th_noise,
                                                 opacitycal=opacitycal, ampcal=ampcal,
                                                 phasecal=phasecal, dcal=dcal, frcal=frcal,
                                                 gainp=gainp, dtermp=dtermp, gain_offset=gain_offset)

            obs =  ehtim.obsdata.Obsdata(obs.ra, obs.dec, obs.rf, obs.bw, obsdata,
                                             obs.tarr, source=obs.source, mjd=obs.mjd,
                                             ampcal=ampcal, phasecal=phasecal,
                                             opacitycal=opacitycal, dcal=dcal, frcal=frcal)
            if inv_jones:
                print("Applying a priori calibration with estimated Jones matrices . . . ")
                obsdata = simobs.apply_jones_inverse(obs,
                                                     ampcal=ampcal, opacitycal=opacitycal,
                                                     phasecal=phasecal, dcal=dcal, frcal=frcal)

                obs =  ehtim.obsdata.Obsdata(obs.ra, obs.dec, obs.rf, obs.bw, obsdata,
                                                 obs.tarr, source=obs.source, mjd=obs.mjd,
                                                 ampcal=ampcal, phasecal=phasecal,
                                                 opacitycal=True, dcal=True, frcal=True)
                                                 #these are always set to True after inverse jones call

        # No Jones Matrices, Add noise the old way
        # !AC There is an asymmetry here - in the old way, we don't offer the ability to *not* unscale estimated noise.
        elif add_th_noise:
            print("Adding gain + phase errors to data and applying a priori calibration . . . ")
            obsdata = simobs.add_noise(obs, add_th_noise=add_th_noise,
                                       ampcal=ampcal, phasecal=phasecal, opacitycal=opacitycal,
                                       gainp=gainp, gain_offset=gain_offset)

            obs =  ehtim.obsdata.Obsdata(obs.ra, obs.dec, obs.rf, obs.bw, obsdata,
                                             obs.tarr, source=obs.source, mjd=obs.mjd,
                                             ampcal=ampcal, phasecal=phasecal,
                                             opacitycal=True, dcal=True, frcal=True)
                                             #these are always set to True after inverse jones cal
        return obs

    def observe(self, array, tint, tadv, tstart, tstop, bw, mjd=None, timetype='UTC',
                      elevmin=ELEV_LOW, elevmax=ELEV_HIGH,
                      ft='direct', pad_frac=0.5, sgrscat=False, add_th_noise=True,
                      opacitycal=True, ampcal=True, phasecal=True, frcal=True, dcal=True,
                      jones=False, inv_jones=False,
                      tau=TAUDEF, gainp=GAINPDEF, gain_offset=GAINPDEF, dtermp=DTERMPDEF):

        """Generate baselines from an array object and observe the image.

           Args:
               array (Array): an array object containing sites with which to generate baselines
               tint (float): the scan integration time in seconds
               tadv (float): the uniform cadence between scans in seconds
               tstart (float): the start time of the observation in hours
               tstop (float): the end time of the observation in hours
               bw (float): the observing bandwidth in Hz
               mjd (int): the mjd of the observation, if different from the image mjd
               timetype (str): how to interpret tstart and tstop; either 'GMST' or 'UTC'
               elevmin (float): station minimum elevation in degrees
               elevmax (float): station maximum elevation in degrees
               ft (str): if "fast", use FFT to produce visibilities. Else "direct" for DTFT
               pad_frac (float): zero pad the image so that pad_frac*shortest baseline is captured in FFT
               sgrscat (bool): if True, the visibilites will be blurred by the Sgr A* scattering kernel
               add_th_noise (bool): if True, baseline-dependent thermal noise is added to each data point
               opacitycal (bool): if False, time-dependent gaussian errors are added to station opacities
               ampcal (bool): if False, time-dependent gaussian errors are added to station gains
               phasecal (bool): if False, time-dependent station-based random phases are added to data points
               frcal (bool): if False, feed rotation angle terms are added to Jones matrices. Must have jones=True
               dcal (bool): if False, time-dependent gaussian errors added to Jones matrices D-terms. Must have jones=True
               jones (bool): if True, uses Jones matrix to apply mis-calibration effects (gains, phases, Dterms), otherwise uses old formalism without D-terms
               inv_jones (bool): if True, applies estimated inverse Jones matrix (not including random terms) to calibrate data
               tau (float): the base opacity at all sites, or a dict giving one opacity per site
               gain_offset (float): the base gain offset at all sites, or a dict giving one gain offset per site
               gainp (float): the fractional std. dev. of the random error on the gains and opacities
               dtermp (float): the fractional std. dev. of the random error on the D-terms

           Returns:
               Obsdata: an observation object

        """


        # Generate empty observation
        print("Generating empty observation file . . . ")
        if mjd == None:
            mjd = self.mjd

        obs = array.obsdata(self.ra, self.dec, self.rf, bw, tint, tadv, tstart, tstop, mjd=mjd,
                            tau=tau, timetype=timetype, elevmin=elevmin, elevmax=elevmax)

        # Observe on the same baselines as the empty observation and add noise
        obs = self.observe_same(obs, ft=ft, pad_frac=pad_frac, sgrscat=sgrscat, add_th_noise=add_th_noise,
                                     opacitycal=opacitycal,ampcal=ampcal,phasecal=phasecal,dcal=dcal,frcal=frcal,
                                     gainp=gainp,gain_offset=gain_offset,dtermp=dtermp,
                                     jones=jones, inv_jones=inv_jones,)

        return obs

    def observe_vex(self, vex, source,
                          sgrscat=False, add_th_noise=True,
                          opacitycal=True, ampcal=True, phasecal=True, frcal=True, dcal=True,
                          jones=False, inv_jones=False,
                          tau=TAUDEF, gainp=GAINPDEF, gain_offset=GAINPDEF, dtermp=DTERMPDEF):

        """Generate baselines from a vex file and observes the image.

           Args:
               vex (Vex): an vex object containing sites and scan information
               sgrscat (bool): if True, the visibilites will be blurred by the Sgr A* scattering kernel
               add_th_noise (bool): if True, baseline-dependent thermal noise is added to each data point
               opacitycal (bool): if False, time-dependent gaussian errors are added to station opacities
               ampcal (bool): if False, time-dependent gaussian errors are added to station gains
               phasecal (bool): if False, time-dependent station-based random phases are added to data points
               frcal (bool): if False, feed rotation angle terms are added to Jones matrices. Must have jones=True
               dcal (bool): if False, time-dependent gaussian errors added to Jones matrices D-terms. Must have jones=True
               jones (bool): if True, uses Jones matrix to apply mis-calibration effects (gains, phases, Dterms), otherwise uses old formalism without D-terms
               inv_jones (bool): if True, applies estimated inverse Jones matrix (not including random terms) to calibrate data
               tau (float): the base opacity at all sites, or a dict giving one opacity per site
               gain_offset (float): the base gain offset at all sites, or a dict giving one gain offset per site
               gainp (float): the fractional std. dev. of the random error on the gains and opacities
               dtermp (float): the fractional std. dev. of the random error on the D-terms

           Returns:
               Obsdata: an observation object

        """

        obs_List=[]
        for i_scan in range(len(vex.sched)):
            if vex.sched[i_scan]['source'] != source:
                continue
            subarray = vex.array.make_subarray([vex.sched[i_scan]['scan'][key]['site'] for key in list(vex.sched[i_scan]['scan'].keys())])

            obs = self.observe(subarray, vex.sched[i_scan]['scan'][0]['scan_sec'], 2.0*vex.sched[i_scan]['scan'][0]['scan_sec'],
                                       vex.sched[i_scan]['start_hr'], vex.sched[i_scan]['start_hr'] + vex.sched[i_scan]['scan'][0]['scan_sec']/3600.0,
                                       vex.bw_hz, mjd=vex.sched[i_scan]['mjd_floor'],
                                       elevmin=.01, elevmax=89.99)
            obs_List.append(obs)

        return eht.obsdata.merge_obs(obs_List)

    def resample_square(self, xdim_new, ker_size=5):
        """Resample the image to the new (square) dimensions xdim_new by xdim_new.
        """

        im = self
        if im.xdim != im.ydim:
            raise Exception("Image must be square!")
        if im.pulse == ehtim.observing.pulses.deltaPulse2D:
            raise Exception("This function only works on continuously parametrized images: does not work with delta pulses!")

        ydim_new = xdim_new
        fov = im.xdim * im.psize
        psize_new = fov/xdim_new
        ij = np.array([[[i*im.psize + (im.psize*im.xdim)/2.0 - im.psize/2.0, j*im.psize + (im.psize*im.ydim)/2.0 - im.psize/2.0]
                        for i in np.arange(0, -im.xdim, -1)]
                        for j in np.arange(0, -im.ydim, -1)]).reshape((im.xdim*im.ydim, 2))
        def im_new(x,y):
            mask = (((x - ker_size*im.psize/2.0) < ij[:,0]) * (ij[:,0] < (x + ker_size*im.psize/2.0)) * ((y-ker_size*im.psize/2.0) < ij[:,1]) * (ij[:,1] < (y+ker_size*im.psize/2.0))).flatten()
            return np.sum([im.imvec[n] * im.pulse(x-ij[n,0], y-ij[n,1], im.psize, dom="I") for n in np.arange(len(im.imvec))[mask]])

        out = np.array([[im_new(x*psize_new + (psize_new*xdim_new)/2.0 - psize_new/2.0, y*psize_new + (psize_new*ydim_new)/2.0 - psize_new/2.0)
                          for x in np.arange(0, -xdim_new, -1)]
                          for y in np.arange(0, -ydim_new, -1)] )


        # Normalize
        scaling = np.sum(im.imvec)/np.sum(out)
        out *= scaling
        outim = Image(out, psize_new, im.ra, im.dec, rf=im.rf, source=im.source, mjd=im.mjd, pulse=im.pulse)

        # Q and U images
        if len(im.qvec):
            def im_new_q(x,y):
                mask = (((x - ker_size*im.psize/2.0) < ij[:,0]) * (ij[:,0] < (x + ker_size*im.psize/2.0)) *
                        ((y - ker_size*im.psize/2.0) < ij[:,1]) * (ij[:,1] < (y + ker_size*im.psize/2.0))).flatten()
                return np.sum([im.qvec[n] * im.pulse(x-ij[n,0], y-ij[n,1], im.psize, dom="I") for n in np.arange(len(im.imvec))[mask]])
            def im_new_u(x,y):
                mask = (((x - ker_size*im.psize/2.0) < ij[:,0]) * (ij[:,0] < (x + ker_size*im.psize/2.0)) *
                        ((y-ker_size*im.psize/2.0) < ij[:,1]) * (ij[:,1] < (y+ker_size*im.psize/2.0))).flatten()
                return np.sum([im.uvec[n] * im.pulse(x-ij[n,0], y-ij[n,1], im.psize, dom="I") for n in np.arange(len(im.imvec))[mask]])

            outq = np.array([[im_new_q(x*psize_new + (psize_new*xdim_new)/2.0 - psize_new/2.0, y*psize_new + (psize_new*ydim_new)/2.0 - psize_new/2.0)
                          for x in np.arange(0, -xdim_new, -1)]
                          for y in np.arange(0, -ydim_new, -1)] )
            outu = np.array([[im_new_u(x*psize_new + (psize_new*xdim_new)/2.0 - psize_new/2.0, y*psize_new + (psize_new*ydim_new)/2.0 - psize_new/2.0)
                          for x in np.arange(0, -xdim_new, -1)]
                          for y in np.arange(0, -ydim_new, -1)] )
            outq *= scaling
            outu *= scaling
            outim.add_qu(outq, outu)

        if len(im.vvec):
            def im_new_v(x,y):
                mask = (((x - ker_size*im.psize/2.0) < ij[:,0]) * (ij[:,0] < (x + ker_size*im.psize/2.0)) *
                        ((y-ker_size*im.psize/2.0) < ij[:,1]) * (ij[:,1] < (y+ker_size*im.psize/2.0))).flatten()
                return np.sum([im.vvec[n] * im.pulse(x-ij[n,0], y-ij[n,1], im.psize, dom="I") for n in np.arange(len(im.imvec))[mask]])

            outv = np.array([[im_new_v(x*psize_new + (psize_new*xdim_new)/2.0 - psize_new/2.0, y*psize_new + (psize_new*ydim_new)/2.0 - psize_new/2.0)
                          for x in np.arange(0, -xdim_new, -1)]
                          for y in np.arange(0, -ydim_new, -1)] )
            outv *= scaling
            outim.add_v(outv)

        return outim

    def im_pad(self, fovx, fovy):
        """Pad an image to new fovx by fovy.
        """

        im = self
        fovoldx=im.psize*im.xdim
        fovoldy=im.psize*im.ydim
        padx=int(0.5*(fovx-fovoldx)/im.psize)
        pady=int(0.5*(fovy-fovoldy)/im.psize)
        imarr=im.imvec.reshape(im.ydim, im.xdim)
        imarr=np.pad(imarr,((padx,padx),(pady,pady)),'constant')
        outim=Image(imarr, im.psize, im.ra, im.dec, rf=im.rf, source=im.source, mjd=im.mjd, pulse=im.pulse)

        if len(im.qvec):
            qarr=im.qvec.reshape(im.ydim,im.xdim)
            qarr=np.pad(qarr,((padx,padx),(pady,pady)),'constant')
            uarr=im.uvec.reshape(im.ydim,im.xdim)
            uarr=np.pad(uarr,((padx,padx),(pady,pady)),'constant')
            outim.add_qu(qarr,uarr)
        if len(im.vvec):
            varr=im.vvec.reshape(im.ydim,im.xdim)
            varr=np.pad(qarr,((padx,padx),(pady,pady)),'constant')
            outim.add_v(varr)
        return outim



    def add_flat(self, flux):
        """Add a flat background flux to the Stokes I image.
        """

        im = self
        imout = (im.imvec + (flux/float(len(im.imvec))) * np.ones(len(im.imvec))).reshape(im.ydim,im.xdim)
        out = Image(imout, im.psize, im.ra, im.dec, rf=im.rf, source=im.source, mjd=im.mjd, pulse=im.pulse)
        return out

    def add_tophat(self, flux, radius):
        """Add centered tophat flux to the Stokes I image inside a given radius.
        """

        im = self
        xfov = im.xdim * im.psize
        yfov = im.ydim * im.psize

        xlist = np.arange(0,-im.xdim,-1)*im.psize + (im.psize*im.xdim)/2.0 - im.psize/2.0
        ylist = np.arange(0,-im.ydim,-1)*im.psize + (im.psize*im.ydim)/2.0 - im.psize/2.0

        hat = np.array([[1.0 if np.sqrt(i**2+j**2) <= radius else EP
                          for i in xlist]
                          for j in ylist])

        hat = hat[0:im.ydim, 0:im.xdim]

        imout = im.imvec.reshape(im.ydim, im.xdim) + (hat * flux/np.sum(hat))
        out = Image(imout, im.psize, im.ra, im.dec, rf=im.rf, source=im.source, mjd=im.mjd)
        return out

    def add_gauss(self, flux, beamparams):
        """Add a gaussian to an image.

           Args:
               flux (float): the total flux contained in the Gaussian in Jy
               beamparams (list): the gaussian parameters, [fwhm_maj, fwhm_min, theta, x, y], all in radians
           Returns:
               Image: an image object
        """

        im = self
        try:
        	x=beamparams[3]
        	y=beamparams[4]
        except IndexError:
        	x=y=0.0

        sigma_maj = beamparams[0]/(2. * np.sqrt(2. * np.log(2.)))
        sigma_min = beamparams[1]/(2. * np.sqrt(2. * np.log(2.)))
        cth = np.cos(beamparams[2])
        sth = np.sin(beamparams[2])

        xfov = im.xdim * im.psize
        yfov = im.ydim * im.psize
        xlist = np.arange(0,-im.xdim,-1)*im.psize + (im.psize*im.xdim)/2.0 - im.psize/2.0
        ylist = np.arange(0,-im.ydim,-1)*im.psize + (im.psize*im.ydim)/2.0 - im.psize/2.0

        gauss = np.array([[np.exp(-((j-y)*cth + (i-x)*sth)**2/(2*sigma_maj**2) - ((i-x)*cth - (j-y)*sth)**2/(2.*sigma_min**2))
                          for i in xlist]
                          for j in ylist])

        gauss = gauss[0:im.ydim, 0:im.xdim]

        imout = im.imvec.reshape(im.ydim, im.xdim) + (gauss * flux/np.sum(gauss))
        out = Image(imout, im.psize, im.ra, im.dec, rf=im.rf, source=im.source, mjd=im.mjd, pulse=im.pulse)
        return out

    def add_crescent(self, flux, Rp, Rn, a, b, x=0, y=0):
        """Add a crescent to an image; see Kamruddin & Dexter (2013).

           Args:
               flux (float): the total flux contained in the crescent in Jy
               Rp (float): the larger radius in radians
               Rn (float): the smaller radius in radians
               a (float): the relative x offset of smaller disk in radians
               b (float): the relative y offset of smaller disk in radians
               x (float): the center x coordinate of the larger disk in radians
               y (float): the center y coordinate of the larger disk in radians
           Returns:
               Image: an image object
        """

        im = self
        xfov = im.xdim * im.psize
        yfov = im.ydim * im.psize
        xlist = np.arange(0,-im.xdim,-1)*im.psize + (im.psize*im.xdim)/2.0 - im.psize/2.0
        ylist = np.arange(0,-im.ydim,-1)*im.psize + (im.psize*im.ydim)/2.0 - im.psize/2.0

        def mask(x2, y2):
            if (x2-a)**2 + (y2-b)**2 > Rn**2 and x2**2 + y2**2 < Rp**2:
                return 1.0
            else:
                return 0.0

        crescent = np.array([[mask(i-x, j-y)
                          for i in xlist]
                          for j in ylist])

        crescent = crescent[0:im.ydim, 0:im.xdim]

        imout = im.imvec.reshape(im.ydim, im.xdim) + (crescent * flux/np.sum(crescent))
        out = Image(imout, im.psize, im.ra, im.dec, rf=im.rf, source=im.source, mjd=im.mjd, pulse=im.pulse)
        return out

    def add_const_m(self, mag, angle):
        """Add a constant fractional linear polarization to image, where angle is in radians.
        """
        im = self
        if not (0 < mag < 1):
            raise Exception("fractional polarization magnitude must be beween 0 and 1!")

        imi = im.imvec.reshape(im.ydim,im.xdim)
        imq = qimage(im.imvec, mag * np.ones(len(im.imvec)), angle*np.ones(len(im.imvec))).reshape(im.ydim,im.xdim)
        imu = uimage(im.imvec, mag * np.ones(len(im.imvec)), angle*np.ones(len(im.imvec))).reshape(im.ydim,im.xdim)
        out = Image(imi, im.psize, im.ra, im.dec, rf=im.rf, source=im.source, mjd=im.mjd, pulse=im.pulse)
        out.add_qu(imq, imu)
        return out

    def blur_gauss(self, beamparams, frac=1., frac_pol=0):
        """Blur image with a Gaussian beam defined by beamparams [fwhm_max, fwhm_min, theta] in radians.
        """

        image = self
        im = (image.imvec).reshape(image.ydim, image.xdim)
        if len(image.qvec):
            qim = (image.qvec).reshape(image.ydim, image.xdim)
            uim = (image.uvec).reshape(image.ydim, image.xdim)
        if len(image.vvec):
            vim = (image.vvec).reshape(image.ydim, image.xdim)
        xfov = image.xdim * image.psize
        yfov = image.ydim * image.psize
        xlist = np.arange(0,-image.xdim,-1)*image.psize + (image.psize*image.xdim)/2.0 - image.psize/2.0
        ylist = np.arange(0,-image.ydim,-1)*image.psize + (image.psize*image.ydim)/2.0 - image.psize/2.0

        if beamparams[0] > 0.0:
            sigma_maj = frac * beamparams[0] / (2. * np.sqrt(2. * np.log(2.)))
            sigma_min = frac * beamparams[1] / (2. * np.sqrt(2. * np.log(2.)))
            cth = np.cos(beamparams[2])
            sth = np.sin(beamparams[2])

            gauss = np.array([[np.exp(-(j*cth + i*sth)**2/(2*sigma_maj**2) - (i*cth - j*sth)**2/(2.*sigma_min**2))
                                      for i in xlist]
                                      for j in ylist])

            gauss = gauss[0:image.ydim, 0:image.xdim]
            gauss = gauss/np.sum(gauss) # normalize to 1

            # Convolve
            im = scipy.signal.fftconvolve(gauss, im, mode='same')

        if frac_pol:
            if not len(image.qvec):
                raise Exception("There is no polarized image!")

            sigma_maj = frac_pol * beamparams[0] / (2. * np.sqrt(2. * np.log(2.)))
            sigma_min = frac_pol * beamparams[1] / (2. * np.sqrt(2. * np.log(2.)))
            cth = np.cos(beamparams[2])
            sth = np.sin(beamparams[2])
            gauss = np.array([[np.exp(-(j*cth + i*sth)**2/(2*sigma_maj**2) - (i*cth - j*sth)**2/(2.*sigma_min**2))
                                      for i in xlist]
                                      for j in ylist])


            gauss = gauss[0:image.ydim, 0:image.xdim]
            gauss = gauss/np.sum(gauss) # normalize to 1

            # Convolve
            qim = scipy.signal.fftconvolve(gauss, qim, mode='same')
            uim = scipy.signal.fftconvolve(gauss, uim, mode='same')

            if len(image.vvec):
                vim = scipy.signal.fftconvolve(gauss, vim, mode='same')

        out = Image(im, image.psize, image.ra, image.dec, rf=image.rf, source=image.source, mjd=image.mjd, pulse=image.pulse)
        if len(image.qvec):
            out.add_qu(qim, uim)
        if len(image.vvec):
            out.add_v(vim)
        return out

    def blur_circ(self, fwhm_i, fwhm_pol=0):
        """Apply a circular gaussian filter to the image, with FWHM in radians.
        """

        image = self
        # Blur Stokes I
        sigma = fwhm_i/(2. * np.sqrt(2. * np.log(2.)))
        sigmap = sigma/image.psize
        im = filt.gaussian_filter(image.imvec.reshape(image.ydim, image.xdim), (sigmap, sigmap))
        out = Image(im, image.psize, image.ra, image.dec, rf=image.rf, source=image.source, mjd=image.mjd)

        # Blur Stokes Q and U
        if len(image.qvec) and fwhm_pol:
            sigma = fwhm_pol/(2. * np.sqrt(2. * np.log(2.)))
            sigmap = sigma/image.psize
            imq = filt.gaussian_filter(image.qvec.reshape(image.ydim,image.xdim), (sigmap, sigmap))
            imu = filt.gaussian_filter(image.uvec.reshape(image.ydim,image.xdim), (sigmap, sigmap))
            out.add_qu(imq, imu)

        return out

    def threshold(self, frac_i=1.e-5, frac_pol=1.e-3):
        """Apply a hard threshold to the image.
        """

        image=self
        imvec = np.copy(image.imvec)

        thresh = frac_i*np.abs(np.max(imvec))
        lowval = thresh
        flux = np.sum(imvec)

        for j in range(len(imvec)):
            if imvec[j] < thresh:
                imvec[j]=lowval

        imvec = flux*imvec/np.sum(imvec)
        out = Image(imvec.reshape(image.ydim,image.xdim), image.psize,
                       image.ra, image.dec, rf=image.rf, source=image.source, mjd=image.mjd)
        return out


<<<<<<< HEAD

    def display(self, cfun='afmhot', nvec=20, pcut=0.01, plotp=False, interp='gaussian', scale='lin',gamma=0.5):
=======
          
    def display(self, cfun='afmhot', nvec=20, pcut=0.01, plotp=False, interp='gaussian', scale='lin',gamma=0.5, dynamic_range=1.e3, export_pdf=""):
>>>>>>> c813ed3f
        """Display the image in a pyplot window.
        """

        # TODO Display circular polarization

        if (interp in ['gauss', 'gaussian', 'Gaussian', 'Gauss']):
            interp = 'gaussian'
        else:
            interp = 'nearest'
<<<<<<< HEAD

        plt.figure()
=======
            
        f = plt.figure()
>>>>>>> c813ed3f
        plt.clf()

        imarr = (self.imvec).reshape(self.ydim, self.xdim)
        unit = 'Jy/pixel'
        if scale=='log':
            imarr = np.log(imarr + np.max(imarr)/dynamic_range)
            unit = 'log(Jy/pixel)'

        if scale=='gamma':
            imarr = imarr**(gamma)
            unit = '(Jy/pixel)^gamma'

        if len(self.qvec) and plotp:
            thin = self.xdim//nvec
            mask = (self.imvec).reshape(self.ydim, self.xdim) > pcut * np.max(self.imvec)
            mask2 = mask[::thin, ::thin]
            x = (np.array([[i for i in range(self.xdim)] for j in range(self.ydim)])[::thin, ::thin])[mask2]
            y = (np.array([[j for i in range(self.xdim)] for j in range(self.ydim)])[::thin, ::thin])[mask2]
            a = (-np.sin(np.angle(self.qvec+1j*self.uvec)/2).reshape(self.ydim, self.xdim)[::thin, ::thin])[mask2]
            b = ( np.cos(np.angle(self.qvec+1j*self.uvec)/2).reshape(self.ydim, self.xdim)[::thin, ::thin])[mask2]

            m = (np.abs(self.qvec + 1j*self.uvec)/self.imvec).reshape(self.ydim, self.xdim)
            m[-mask] = 0

            plt.suptitle('%s   MJD %i  %.2f GHz' % (self.source, self.mjd, self.rf/1e9), fontsize=20)

            # Stokes I plot
            plt.subplot(121)
            im = plt.imshow(imarr, cmap=plt.get_cmap(cfun), interpolation=interp)
            plt.colorbar(im, fraction=0.046, pad=0.04, label=unit)
            plt.quiver(x, y, a, b,
                       headaxislength=20, headwidth=1, headlength=.01, minlength=0, minshaft=1,
                       width=.01*self.xdim, units='x', pivot='mid', color='k', angles='uv', scale=1.0/thin)
            plt.quiver(x, y, a, b,
                       headaxislength=20, headwidth=1, headlength=.01, minlength=0, minshaft=1,
                       width=.005*self.xdim, units='x', pivot='mid', color='w', angles='uv', scale=1.1/thin)

            xticks = ticks(self.xdim, self.psize/RADPERAS/1e-6)
            yticks = ticks(self.ydim, self.psize/RADPERAS/1e-6)
            plt.xticks(xticks[0], xticks[1])
            plt.yticks(yticks[0], yticks[1])
            plt.xlabel('Relative RA ($\mu$as)')
            plt.ylabel('Relative Dec ($\mu$as)')
            plt.title('Stokes I')

            # m plot
            plt.subplot(122)
            im = plt.imshow(m, cmap=plt.get_cmap('winter'), interpolation=interp, vmin=0, vmax=1)
            plt.colorbar(im, fraction=0.046, pad=0.04, label='|m|')
            plt.quiver(x, y, a, b,
                   headaxislength=20, headwidth=1, headlength=.01, minlength=0, minshaft=1,
                   width=.01*self.xdim, units='x', pivot='mid', color='k', angles='uv', scale=1.0/thin)
            plt.quiver(x, y, a, b,
                   headaxislength=20, headwidth=1, headlength=.01, minlength=0, minshaft=1,
                   width=.005*self.xdim, units='x', pivot='mid', color='w', angles='uv', scale=1.1/thin)
            plt.xticks(xticks[0], xticks[1])
            plt.yticks(yticks[0], yticks[1])
            plt.xlabel('Relative RA ($\mu$as)')
            plt.ylabel('Relative Dec ($\mu$as)')
            plt.title('m (above %0.2f max flux)' % pcut)

        else:
            plt.subplot(111)
            plt.title('%s   MJD %i  %.2f GHz' % (self.source, self.mjd, self.rf/1e9), fontsize=20)
            im = plt.imshow(imarr, cmap=plt.get_cmap(cfun), interpolation=interp)
            plt.colorbar(im, fraction=0.046, pad=0.04, label=unit)
            xticks = ticks(self.xdim, self.psize/RADPERAS/1e-6)
            yticks = ticks(self.ydim, self.psize/RADPERAS/1e-6)
            plt.xticks(xticks[0], xticks[1])
            plt.yticks(yticks[0], yticks[1])
            plt.xlabel('Relative RA ($\mu$as)')
            plt.ylabel('Relative Dec ($\mu$as)')

        plt.show(block=False)
<<<<<<< HEAD
        return
=======

        if export_pdf != "":
            f.savefig(export_pdf, bbox_inches='tight')

        return 
>>>>>>> c813ed3f

    def save_txt(self, fname):
        """Save image data to text file.
        """

        ehtim.io.save.save_im_txt(self, fname)
        return

    def save_fits(self, fname):
        """Save image data to a fits file.
        """
        ehtim.io.save.save_im_fits(self, fname)
        return

###########################################################################################################################################
#Image creation functions
###########################################################################################################################################
def make_square(obs, npix, fov, pulse=PULSE_DEFAULT):
    """Make an empty square image.

       Args:
           obs (Obsdata): an obsdata object with the image metadata
           npix (int): the pixel size of each axis
           fov (float): the field of view of each axis in radians
           pulse (function): the function convolved with the pixel values for continuous image
       Returns:
           Image: an image object
    """

    pdim = fov/float(npix)
    npix = int(npix)
    im = np.zeros((npix,npix))
    return Image(im, pdim, obs.ra, obs.dec, rf=obs.rf, source=obs.source, mjd=obs.mjd, pulse=pulse)

def load_txt(fname):
    """Read in an image from a text file and create an Image object, with the same format as output from Image.save_txt().
    """

    return ehtim.io.load.load_im_txt(fname)

def load_fits(fname):
    """Read in an image from a FITS file and create an Image object.
    """

    return ehtim.io.load.load_im_fits(fname)
<|MERGE_RESOLUTION|>--- conflicted
+++ resolved
@@ -634,13 +634,8 @@
         return out
 
 
-<<<<<<< HEAD
-
-    def display(self, cfun='afmhot', nvec=20, pcut=0.01, plotp=False, interp='gaussian', scale='lin',gamma=0.5):
-=======
-          
+
     def display(self, cfun='afmhot', nvec=20, pcut=0.01, plotp=False, interp='gaussian', scale='lin',gamma=0.5, dynamic_range=1.e3, export_pdf=""):
->>>>>>> c813ed3f
         """Display the image in a pyplot window.
         """
 
@@ -650,13 +645,8 @@
             interp = 'gaussian'
         else:
             interp = 'nearest'
-<<<<<<< HEAD
-
-        plt.figure()
-=======
-            
+
         f = plt.figure()
->>>>>>> c813ed3f
         plt.clf()
 
         imarr = (self.imvec).reshape(self.ydim, self.xdim)
@@ -731,15 +721,11 @@
             plt.ylabel('Relative Dec ($\mu$as)')
 
         plt.show(block=False)
-<<<<<<< HEAD
-        return
-=======
 
         if export_pdf != "":
             f.savefig(export_pdf, bbox_inches='tight')
 
-        return 
->>>>>>> c813ed3f
+        return
 
     def save_txt(self, fname):
         """Save image data to text file.
@@ -784,4 +770,4 @@
     """Read in an image from a FITS file and create an Image object.
     """
 
-    return ehtim.io.load.load_im_fits(fname)
+    return ehtim.io.load.load_im_fits(fname)