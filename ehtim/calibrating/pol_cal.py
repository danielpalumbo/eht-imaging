--- conflicted
+++ resolved
@@ -143,9 +143,6 @@
     tstop = time.time()
     print("\nleakage_cal time: %f s" % (tstop - tstart))
 
-<<<<<<< HEAD
-    return obs_test.switch_polrep(obs.polrep)
-=======
     if not obs_apply==False:
         obs_test = obs_apply.copy()
         # Apply the solution
@@ -154,6 +151,7 @@
             obs_test.tarr['dl'][site_index[isite]] = D_fit[2*isite+1]
         obs_test.data = simobs.apply_jones_inverse(obs_test,dcal=False,verbose=False)
         obs_test.dcal = True
+    else:
+        obs_test = obs_test.switch_polrep(obs.polrep)
 
-    return obs_test
->>>>>>> 74895d1f
+    return obs_test