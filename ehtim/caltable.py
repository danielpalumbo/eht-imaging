# caltable.py
# a calibration table class
#
#    Copyright (C) 2018 Andrew Chael
#
#    This program is free software: you can redistribute it and/or modify
#    it under the terms of the GNU General Public License as published by
#    the Free Software Foundation, either version 3 of the License, or
#    (at your option) any later version.
#
#    This program is distributed in the hope that it will be useful,
#    but WITHOUT ANY WARRANTY; without even the implied warranty of
#    MERCHANTABILITY or FITNESS FOR A PARTICULAR PURPOSE.  See the
#    GNU General Public License for more details.
#
#    You should have received a copy of the GNU General Public License
#    along with this program.  If not, see <http://www.gnu.org/licenses/>.

from __future__ import division
from __future__ import print_function
from builtins import str
from builtins import range
from builtins import object

import string, copy
import numpy as np
import numpy.lib.recfunctions as rec
import matplotlib.pyplot as plt
import scipy.optimize as opt
import itertools as it
import sys, os

import ehtim.image
import ehtim.observing.obs_simulate
import ehtim.io.save
import ehtim.io.load

from ehtim.const_def import *
from ehtim.observing.obs_helpers import *

import scipy

##################################################################################################
# Caltable object
##################################################################################################
class Caltable(object):
    """
       Attributes:
           source (str): The source name
           ra (float): The source Right Ascension in fractional hours
           dec (float): The source declination in fractional degrees
           mjd (int): The integer MJD of the observation
           rf (float): The observation frequency in Hz
           bw (float): The observation bandwidth in Hz
           timetype (str): How to interpret tstart and tstop; either 'GMST' or 'UTC'

           tarr (numpy.recarray): The array of telescope data with datatype DTARR
           tkey (dict): A dictionary of rows in the tarr for each site name

           data (dict): keys are sites in tarr, entries are calibration data tables of type DTCAL

    """

    def __init__(self, ra, dec, rf, bw, datadict, tarr, source=SOURCE_DEFAULT, mjd=MJD_DEFAULT, timetype='UTC'):
        """A Calibration Table.

           Args:
               ra (float): The source Right Ascension in fractional hours
               dec (float): The source declination in fractional degrees
               rf (float): The observation frequency in Hz
               mjd (int): The integer MJD of the observation
               bw (float): The observation bandwidth in Hz

               datadict (dict):  keys are sites in tarr, entries are calibration data tables of type DTCAL
               tarr (numpy.recarray): The array of telescope data with datatype DTARR

               source (str): The source name
               mjd (int): The integer MJD of the observation
               timetype (str): How to interpret tstart and tstop; either 'GMST' or 'UTC'

           Returns:
               (Caltable): an Caltable object
        """

        # Set the various parameters
        self.source = str(source)
        self.ra = float(ra)
        self.dec = float(dec)
        self.rf = float(rf)
        self.bw = float(bw)
        self.mjd = int(mjd)

        if timetype not in ['GMST', 'UTC']:
            raise Exception("timetype must by 'GMST' or 'UTC'")
        self.timetype = timetype

        # Dictionary of array indices for site names
        self.tarr = tarr
        self.tkey = {self.tarr[i]['site']: i for i in range(len(self.tarr))}

        # Save the data
        self.data = datadict

    def copy(self):
        """Copy the observation object.

           Args:

           Returns:
               (Caltable): a copy of the Caltable object.
        """
        new_caltable = Caltable(self.ra, self.dec, self.rf, self.bw, self.data, self.tarr, source=self.source, mjd=self.mjd, timetype=self.timetype)
        return new_caltable

    def plot_gains(self, sites, gain_type='amp', pol='R',label=None,
                   ang_unit='deg',timetype=False, yscale='log', legend=True,
                   clist=SCOLORS,rangex=False,rangey=False, markersize=MARKERSIZE,
                   show=True, grid=False, axislabels=True, axis=False, export_pdf=""):

        """Plot gains on multiple sites vs time.
           Args:
               sites (list): a list of site names for which to plot gains. Empty list is all sites.
               gain_type (str): 'amp' or 'phase'
               pol str(str): 'R' or 'L'
               ang_unit (str): phase unit 'deg' or 'rad'
               timetype (str): 'GMST' or 'UTC'
               yscale (str): 'log' or 'lin',
               clist (list): list of colors for the plot
               label (str): base label for legend

               rangex (list): [xmin, xmax] x-axis (time) limits
               rangey (list): [ymin, ymax] y-axis (gain) limits

               legend (bool): Plot legend if True
               grid (bool): Plot gridlines if True
               axislabels (bool): Show axis labels if True
               show (bool): Display the plot if true
               axis (matplotlib.axes.Axes): add plot to this axis
               markersize (int): size of plot markers
               export_pdf (str): path to pdf file to save figure

           Returns:
               (matplotlib.axes.Axes): Axes object with the plot
        """

        colors = iter(clist)

        if timetype==False:
            timetype=self.timetype
        if timetype not  in ['GMST','UTC','utc','gmst']:
            raise Exception("timetype should be 'GMST' or 'UTC'!")
        if gain_type not in ['amp','phase']:
            raise Exception("gain_type must be 'amp' or 'phase'  ")
        if pol not in ['R','L','both']:
            raise Exception("pol must be 'R' or 'L'")

        if ang_unit=='deg': angle=DEGREE
        else: angle = 1.0

        # axis
        if axis:
            x = axis
        else:
            fig = plt.figure()
            x = fig.add_subplot(1,1,1)

        # sites
        if sites in ['all' or 'All'] or sites==[]:
            sites = list(self.data.keys())

        if not type(sites) is list:
            sites = [sites]


        # plot gain on each site
        tmins = tmaxes = gmins = gmaxes = []
        for site in sites:
            times = self.data[site]['time']
            if timetype in ['UTC','utc'] and self.timetype=='GMST':
                times = gmst_to_utc(times, self.mjd)
            elif timetype in ['GMST','gmst'] and self.timetype=='UTC':
                times = utc_to_gmst(times, self.mjd)
            if pol=='R':
                gains = self.data[site]['lscale']
            elif pol=='L':
                gains = self.data[site]['rscale']

            if gain_type=='amp':
                gains = np.abs(gains)
                ylabel = r'$|G|$'

            if gain_type=='phase':
                gains = np.angle(gains)/angle
                if ang_unit=='deg': ylabel = r'arg($|G|$) ($^\circ$)'
                else: ylabel = r'arg($|G|$) (radian)'

            tmins.append(np.min(times))
            tmaxes.append(np.max(times))
            gmins.append(np.min(gains))
            gmaxes.append(np.max(gains))

            # Plot the data
            if label is None:
                bllabel=str(site)
            else:
                bllabel = label + ' ' + str(site)
            plt.plot(times, gains, color=next(colors), marker='o', markersize=markersize, 
                     label=bllabel, linestyle='none')


        if not rangex:
            rangex = [np.min(tmins) - 0.2 * np.abs(np.min(tmins)),
                      np.max(tmaxes) + 0.2 * np.abs(np.max(tmaxes))]
            if np.any(np.isnan(np.array(rangex))):
                print("Warning: NaN in data x range: specifying rangex to default")
                rangex = [0,24]
        if not rangey:
            rangey = [np.min(gmins) - 0.2 * np.abs(np.min(gmins)),
                      np.max(gmaxes) + 0.2 * np.abs(np.max(gmaxes))]
            if np.any(np.isnan(np.array(rangey))):
                print("Warning: NaN in data x range: specifying rangey to default")
                rangey = [1.e-2,1.e2]

        plt.plot(np.linspace(rangex[0],rangex[1],5), np.ones(5),'k--')
        x.set_xlim(rangex)
        x.set_ylim(rangey)

        # labels
        if axislabels:
            x.set_xlabel(self.timetype + ' (hr)')
            x.set_ylabel(ylabel)
            plt.title('Caltable gains for %s on day %s' % (self.source, self.mjd))

        if legend:
            plt.legend()

        if yscale=='log':
            x.set_yscale('log')
        if grid:
            x.grid()
        if export_pdf != "" and not axis:
            fig.savefig(export_pdf, bbox_inches='tight')
        if show:
            plt.show(block=False)

        return x

    #TODO default extrapolation?
    def pad_scans(self, maxdiff=60, padtype='median'):
        
        """Pad data points around scans.

           Args:
               maxdiff (float): "scan" separation length (seconds)
               padtype (str): padding type, 'endval' or 'median'
           
           Returns:
               (Caltable):  a padded caltable object
        """
        import copy

        outdict = {}
        scopes = list(self.data.keys())
        for scope in scopes:
            if np.any(self.data[scope] is None) or len(self.data[scope]) == 0:
                continue

            caldata = copy.deepcopy(self.data[scope]) 

            # Gather data into "scans"
            # TODO we could use a scan table for this as well!
            gathered_data=[]
            scandata = [caldata[0]]
            for i in range(1, len(caldata)):
                if (caldata[i]['time']-caldata[i-1]['time'])*3600 > maxdiff:
                    scandata = np.array(scandata, dtype=DTCAL)
                    gathered_data.append(scandata)
                    scandata = [caldata[i]]
                else:
                    scandata.append(caldata[i])
                    
            # This adds the last scan        
            scandata = np.array(scandata)
            gathered_data.append(scandata)

            # Compute padding values and pad scans
            for i in range(len(gathered_data)):
                gg = gathered_data[i]

                medR = np.median(gg['rscale'])
                medL = np.median(gg['lscale'])

                timepre = gg['time'][0] - maxdiff/2./3600.
                timepost = gg['time'][-1] + maxdiff/2./3600.

                if padtype=='median': # pad with median scan value
                    medR = np.median(gg['rscale'])
                    medL = np.median(gg['lscale'])
                    preR = medR
                    postR = medR
                    preL = medL
                    postL = medL
                elif padtype=='endval': # pad with endpoints
                    preR = gg['rscale'][0]
                    postR = gg['rscale'][-1]
                    preL = gg['lscale'][0]
                    postL = gg['lscale'][-1]
                else:  # pad with ones
                    preR = 1.
                    postR = 1.
                    preL = 1.
                    postL = 1.

                valspre = np.array([(timepre,preR,preL)],dtype=DTCAL)
                valspost = np.array([(timepost,postR,postL)],dtype=DTCAL)

                gg = np.insert(gg,0,valspre)
                gg = np.append(gg,valspost)

                # output data table
                if i==0:
                    caldata_out = gg
                else:
                    caldata_out = np.append(caldata_out, gg)

            try:
                caldata_out # TODO: refractor to avoid using exception
            except NameError:
                print("No gathered_data")
            else:
                outdict[scope] = caldata_out

        return Caltable(self.ra, self.dec, self.rf, self.bw, outdict, self.tarr,
                        source=self.source, mjd=self.mjd, timetype=self.timetype)

    def applycal(self, obs, interp='linear', extrapolate=None, force_singlepol=False):
        """Apply the calibration table to an observation.

           Args:
               obs (Obsdata): The observation  with data to be calibrated
               interp (str): Interpolation method ('linear','nearest','cubic')
               extrapolate (bool): If True, points outside interpolation range will be extrapolated.
               force_singlepol (str): If 'L' or 'R', will set opposite polarization gains equal to chosen polarization

           Returns:
               (Obsdata): the calibrated Obsdata object
        """
        if not (self.tarr == obs.tarr).all():
            raise Exception("The telescope array in the Caltable is not the same as in the Obsdata")

        if extrapolate is True: # extrapolate can be a tuple or numpy array
            fill_value = "extrapolate"
        else:
            fill_value = extrapolate

        orig_polrep = obs.polrep
        obs = obs.switch_polrep('circ')

        rinterp = {}
        linterp = {}
        skipsites = []
        for s in range(0, len(self.tarr)):
            site = self.tarr[s]['site']

            try:
                self.data[site]
            except KeyError:
                skipsites.append(site)
                print ("No Calibration  Data for %s !" % site)
                continue

            time_mjd = self.data[site]['time']/24.0 + self.mjd
            rinterp[site] = relaxed_interp1d(time_mjd, self.data[site]['rscale'],
                                             kind=interp, fill_value=fill_value, bounds_error=False)
            linterp[site] = relaxed_interp1d(time_mjd, self.data[site]['lscale'],
                                             kind=interp, fill_value=fill_value, bounds_error=False)

        bllist = obs.bllist()
        datatable = []
        for bl_obs in bllist:
            t1 = bl_obs['t1'][0]
            t2 = bl_obs['t2'][0]
            time_mjd = bl_obs['time']/24.0 + obs.mjd

            if t1 in skipsites:
                rscale1 = lscale1 = np.array(1.)
            else:
                rscale1 = rinterp[t1](time_mjd)
                lscale1 = linterp[t1](time_mjd)
            if t2 in skipsites:
                rscale2 = lscale2 = np.array(1.)
            else:
                rscale2 = rinterp[t2](time_mjd)
                lscale2 = linterp[t2](time_mjd)

            if force_singlepol == 'R':
                lscale1 = rscale1
                lscale2 = rscale2

            if force_singlepol == 'L':
                rscale1 = lscale1
                rscale2 = lscale2

            rrscale = rscale1 * rscale2.conj()
            llscale = lscale1 * lscale2.conj()
            rlscale = rscale1 * lscale2.conj()
            lrscale = lscale1 * rscale2.conj()

<<<<<<< HEAD
            if obs.polrep=='stokes':
                rrvis = (bl_obs['vis']  +    bl_obs['vvis']) * rrscale
                llvis = (bl_obs['vis']  -    bl_obs['vvis']) * llscale
                rlvis = (bl_obs['qvis'] + 1j*bl_obs['uvis']) * rlscale
                lrvis = (bl_obs['qvis'] - 1j*bl_obs['uvis']) * lrscale

                bl_obs['vis']  = 0.5  * (rrvis + llvis)
                bl_obs['qvis'] = 0.5  * (rlvis + lrvis)
                bl_obs['uvis'] = 0.5j * (lrvis - rlvis)
                bl_obs['vvis'] = 0.5  * (rrvis - llvis)

                rrsigma = np.sqrt(bl_obs['sigma']**2 + bl_obs['vsigma']**2) * np.abs(rrscale)
                llsigma = np.sqrt(bl_obs['sigma']**2 + bl_obs['vsigma']**2) * np.abs(llscale)
                rlsigma = np.sqrt(bl_obs['qsigma']**2 + bl_obs['usigma']**2) * np.abs(rlscale)
                lrsigma = np.sqrt(bl_obs['qsigma']**2 + bl_obs['usigma']**2) * np.abs(lrscale)

                bl_obs['sigma']  = 0.5 * np.sqrt( rrsigma**2 + llsigma**2 )
                bl_obs['qsigma'] = 0.5 * np.sqrt( rlsigma**2 + lrsigma**2 )
                bl_obs['usigma'] = 0.5 * np.sqrt( lrsigma**2 + rlsigma**2 )
                bl_obs['vsigma'] = 0.5 * np.sqrt( rrsigma**2 + llsigma**2 )

                if len(datatable):
                    datatable = np.hstack((datatable,bl_obs))
                else:
                    datatable = bl_obs

            elif obs.polrep=='circ':

                bl_obs['rrvis'] = (bl_obs['rrvis']) * rrscale
                bl_obs['llvis'] = (bl_obs['llvis']) * llscale
                bl_obs['rlvis'] = (bl_obs['rlvis']) * rlscale
                bl_obs['lrvis'] = (bl_obs['lrvis']) * lrscale
=======
            bl_obs['rrvis'] = (bl_obs['rrvis']) * rrscale
            bl_obs['llvis'] = (bl_obs['llvis']) * llscale
            bl_obs['rlvis'] = (bl_obs['rlvis']) * rlscale
            bl_obs['lrvis'] = (bl_obs['lrvis']) * lrscale
>>>>>>> c0f141e6

            bl_obs['rrsigma'] = bl_obs['rrsigma'] * np.abs(rrscale)
            bl_obs['llsigma'] = bl_obs['llsigma'] * np.abs(llscale)
            bl_obs['rlsigma'] = bl_obs['rlsigma'] * np.abs(rlscale)
            bl_obs['lrsigma'] = bl_obs['lrsigma'] * np.abs(lrscale)

            if len(datatable):
                datatable = np.hstack((datatable,bl_obs))
            else:
                datatable = bl_obs

        calobs = ehtim.obsdata.Obsdata(obs.ra, obs.dec, obs.rf, obs.bw, np.array(datatable), obs.tarr,
                                       polrep=obs.polrep, scantable=obs.scans, source=obs.source, mjd=obs.mjd,
                                       ampcal=obs.ampcal, phasecal=obs.phasecal, opacitycal=obs.opacitycal, 
                                       dcal=obs.dcal, frcal=obs.frcal,timetype=obs.timetype,)

        return calobs.switch_polrep(orig_polrep)

    def merge(self, caltablelist, interp='linear', extrapolate=1):
        """Merge the calibration table with a list of other calibration tables

           Args:
               caltablelist (list): The list of caltables to be merged
               interp (str): Interpolation method ('linear','nearest','cubic')
               extrapolate (bool): If True, points outside interpolation range will be extrapolated.

           Returns:
               (Caltable): the merged Caltable object
        """

        if extrapolate is True: # extrapolate can be a tuple or numpy array
            fill_value = "extrapolate"
        else:
            fill_value = extrapolate

        try:
            x=caltablelist.__iter__
        except AttributeError: caltablelist = [caltablelist]

        #self = ct
        #caltablelist = [ct2]

        tarr1 = self.tarr.copy()
        tkey1 = self.tkey.copy()
        data1 = self.data.copy()
        for caltable in caltablelist:

            #TODO check metadata!

            #TODO CHECK ARE THEY ALL REFERENCED TO SAME MJD???
            tarr2 = caltable.tarr.copy()
            tkey2 = caltable.tkey.copy()
            data2 = caltable.data.copy()
            sites2 = list(data2.keys())
            sites1 = list(data1.keys())
            for site in sites2:
                if site in sites1: # if site in both tables
                    #merge the data by interpolating
                    time1 = data1[site]['time']
                    time2 = data2[site]['time']


                    rinterp1 = relaxed_interp1d(time1, data1[site]['rscale'],
                                                kind=interp, fill_value=fill_value,bounds_error=False)
                    linterp1 = relaxed_interp1d(time1, data1[site]['lscale'],
                                                kind=interp, fill_value=fill_value,bounds_error=False)

                    rinterp2 = relaxed_interp1d(time2, data2[site]['rscale'],
                                                kind=interp, fill_value=fill_value,bounds_error=False)
                    linterp2 = relaxed_interp1d(time2, data2[site]['lscale'],
                                                kind=interp, fill_value=fill_value,bounds_error=False)

                    times_merge = np.unique(np.hstack((time1,time2)))

                    rscale_merge = rinterp1(times_merge) * rinterp2(times_merge)
                    lscale_merge = linterp1(times_merge) * linterp2(times_merge)


                    #put the merged data back in data1
                    #TODO can we do this faster?
                    datatable = []
                    for i in range(len(times_merge)):
                        datatable.append(np.array((times_merge[i], rscale_merge[i], lscale_merge[i]), dtype=DTCAL))
                    data1[site] = np.array(datatable)

                # sites not in both caltables
                else:
                    if site not in tkey1.keys():
                        tarr1 = np.append(tarr1,tarr2[tkey2[site]])
                    data1[site] =  data2[site]

            #update tkeys every time
            tkey1 =  {tarr1[i]['site']: i for i in range(len(tarr1))}

        new_caltable = Caltable(self.ra, self.dec, self.rf, self.bw, data1, tarr1, source=self.source, mjd=self.mjd, timetype=self.timetype)

        return new_caltable


    def save_txt(self, obs, datadir='.', sqrt_gains=False):
        """Saves a Caltable object to text files in the given directory
           Args:
               obs (Obsdata): The observation object associated with the Caltable
               datadir (str): directory to save caltable in
               sqrt_gains (bool): If True, we square gains before saving.

           Returns:
        """

        return save_caltable(self, obs, datadir=datadir, sqrt_gains=sqrt_gains)


def load_caltable(obs, datadir, sqrt_gains=False ):
    """Load apriori Caltable object from text files in the given directory
       Args:
           obs (Obsdata): The observation object associated with the Caltable
           datadir (str): directory to save caltable in
           sqrt_gains (bool): If True, we take the sqrt of table gains before loading.

       Returns:
           (Caltable): a caltable object
    """
    datatables = {}
    for s in range(0, len(obs.tarr)):

        site = obs.tarr[s]['site']
        filename = datadir + obs.source + '_' + site + '.txt'
        try:
            data = np.loadtxt(filename, dtype=bytes).astype(str)
        except IOError:
            continue

        #print ("filename)
        datatable = []


        for row in data:

            time = (float(row[0]) - obs.mjd) * 24.0 # time is given in mjd

            # Maciek's old convention had a square root
            #rscale = np.sqrt(float(row[1])) # r
            #lscale = np.sqrt(float(row[2])) # l

            if len(row) == 3:
                rscale = float(row[1])
                lscale = float(row[2])
            elif len(row) == 5:
                rscale = float(row[1]) + 1j*float(row[2])
                lscale = float(row[3]) + 1j*float(row[4])
            else:
                raise Exception("cannot load caltable -- format unknown!")
            if sqrt_gains:
                rscale = rscale**.5
                lscale = lscale**.5
            datatable.append(np.array((time, rscale, lscale), dtype=DTCAL))
            #if onerowonly:
            #    datatable.append(np.array((1.1*time, rscale, lscale), dtype=DTCAL))

        datatables[site] = np.array(datatable)
    if len(datatables)>0:
        caltable = Caltable(obs.ra, obs.dec, obs.rf, obs.bw, datatables, obs.tarr, source=obs.source, mjd=obs.mjd, timetype=obs.timetype)
    else:
        print ("COULD NOT FIND CALTABLE IN DIRECTORY %s" % datadir)
        caltable=False
    return caltable

def save_caltable(caltable, obs, datadir='.', sqrt_gains=False):
    """Saves a Caltable object to text files in the given directory
       Args:
           obs (Obsdata): The observation object associated with the Caltable
           datadir (str): directory to save caltable in
           sqrt_gains (bool): If True, we square gains before saving.

       Returns:
    """

    if not os.path.exists(datadir):
        os.makedirs(datadir)

    datatables = caltable.data
    src = caltable.source
    for site_info in caltable.tarr:
        site = site_info['site']

        if len(datatables.get(site, [])) == 0:
            continue

        filename = datadir + '/' + src + '_' + site +'.txt'
        outfile = open(filename, 'w')
        site_data = datatables[site]
        for entry in site_data:
            time = entry['time'] / 24.0 + obs.mjd

            if sqrt_gains:
                rscale = np.square(entry['rscale'])
                lscale = np.square(entry['lscale'])
            else:
                rscale = entry['rscale']
                lscale = entry['lscale']

            rreal = float(np.real(rscale))
            rimag = float(np.imag(rscale))
            lreal = float(np.real(lscale))
            limag = float(np.imag(lscale))
            outline = str(float(time)) + ' ' + str(float(rreal)) + ' ' + str(float(rimag)) + ' ' + str(float(lreal)) + ' ' + str(float(limag)) + '\n'
            outfile.write(outline)
        outfile.close()

    return

def make_caltable(obs, gains, sites, times):
    """Create a Caltable object for an observation
       Args:
           obs (Obsdata): The observation object associated with the Caltable
           gains (list): list of gains (?? format ??)
           sites (list): list of sites
           times (list): list of times

       Returns:
           (Caltable): a caltable object
    """
    ntele = len(sites)
    ntimes = len(times)

    datatables = {}
    for s in range(0,ntele):
        datatable = []
        for t in range(0,ntimes):
            gain = gains[s*ntele + t]
            datatable.append(np.array((times[t], gain, gain), dtype=DTCAL))
        datatables[sites[s]] = np.array(datatable)
    if len(datatables)>0:
        caltable = Caltable(obs.ra, obs.dec, obs.rf,
                        obs.bw, datatables, obs.tarr, source=obs.source,
                        mjd=obs.mjd, timetype=obs.timetype)
    else:
        caltable=False

    return caltable

def relaxed_interp1d(x, y, **kwargs):
    if len(x) == 1:
        x = np.array([-0.5, 0.5]) + x[0]
        y = np.array([ 1.0, 1.0]) * y[0]
    return scipy.interpolate.interp1d(x, y, **kwargs)<|MERGE_RESOLUTION|>--- conflicted
+++ resolved
@@ -406,45 +406,11 @@
             rlscale = rscale1 * lscale2.conj()
             lrscale = lscale1 * rscale2.conj()
 
-<<<<<<< HEAD
-            if obs.polrep=='stokes':
-                rrvis = (bl_obs['vis']  +    bl_obs['vvis']) * rrscale
-                llvis = (bl_obs['vis']  -    bl_obs['vvis']) * llscale
-                rlvis = (bl_obs['qvis'] + 1j*bl_obs['uvis']) * rlscale
-                lrvis = (bl_obs['qvis'] - 1j*bl_obs['uvis']) * lrscale
-
-                bl_obs['vis']  = 0.5  * (rrvis + llvis)
-                bl_obs['qvis'] = 0.5  * (rlvis + lrvis)
-                bl_obs['uvis'] = 0.5j * (lrvis - rlvis)
-                bl_obs['vvis'] = 0.5  * (rrvis - llvis)
-
-                rrsigma = np.sqrt(bl_obs['sigma']**2 + bl_obs['vsigma']**2) * np.abs(rrscale)
-                llsigma = np.sqrt(bl_obs['sigma']**2 + bl_obs['vsigma']**2) * np.abs(llscale)
-                rlsigma = np.sqrt(bl_obs['qsigma']**2 + bl_obs['usigma']**2) * np.abs(rlscale)
-                lrsigma = np.sqrt(bl_obs['qsigma']**2 + bl_obs['usigma']**2) * np.abs(lrscale)
-
-                bl_obs['sigma']  = 0.5 * np.sqrt( rrsigma**2 + llsigma**2 )
-                bl_obs['qsigma'] = 0.5 * np.sqrt( rlsigma**2 + lrsigma**2 )
-                bl_obs['usigma'] = 0.5 * np.sqrt( lrsigma**2 + rlsigma**2 )
-                bl_obs['vsigma'] = 0.5 * np.sqrt( rrsigma**2 + llsigma**2 )
-
-                if len(datatable):
-                    datatable = np.hstack((datatable,bl_obs))
-                else:
-                    datatable = bl_obs
-
-            elif obs.polrep=='circ':
-
-                bl_obs['rrvis'] = (bl_obs['rrvis']) * rrscale
-                bl_obs['llvis'] = (bl_obs['llvis']) * llscale
-                bl_obs['rlvis'] = (bl_obs['rlvis']) * rlscale
-                bl_obs['lrvis'] = (bl_obs['lrvis']) * lrscale
-=======
+
             bl_obs['rrvis'] = (bl_obs['rrvis']) * rrscale
             bl_obs['llvis'] = (bl_obs['llvis']) * llscale
             bl_obs['rlvis'] = (bl_obs['rlvis']) * rlscale
             bl_obs['lrvis'] = (bl_obs['lrvis']) * lrscale
->>>>>>> c0f141e6
 
             bl_obs['rrsigma'] = bl_obs['rrsigma'] * np.abs(rrscale)
             bl_obs['llsigma'] = bl_obs['llsigma'] * np.abs(llscale)
