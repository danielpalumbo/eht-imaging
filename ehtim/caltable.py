# caltable.py
# a calibration table class
#
#    Copyright (C) 2018 Andrew Chael
#
#    This program is free software: you can redistribute it and/or modify
#    it under the terms of the GNU General Public License as published by
#    the Free Software Foundation, either version 3 of the License, or
#    (at your option) any later version.
#
#    This program is distributed in the hope that it will be useful,
#    but WITHOUT ANY WARRANTY; without even the implied warranty of
#    MERCHANTABILITY or FITNESS FOR A PARTICULAR PURPOSE.  See the
#    GNU General Public License for more details.
#
#    You should have received a copy of the GNU General Public License
#    along with this program.  If not, see <http://www.gnu.org/licenses/>.

from __future__ import division
from __future__ import print_function
from builtins import str
from builtins import range
from builtins import object

import string, copy
import numpy as np
import numpy.lib.recfunctions as rec
import matplotlib.pyplot as plt
import scipy.optimize as opt
import itertools as it
import sys, os

import ehtim.image
import ehtim.observing.obs_simulate
import ehtim.io.save
import ehtim.io.load

from ehtim.const_def import *
from ehtim.observing.obs_helpers import *

import scipy

##################################################################################################
# Caltable object
##################################################################################################
class Caltable(object):
    """
       Attributes:
           source (str): The source name
           ra (float): The source Right Ascension in fractional hours
           dec (float): The source declination in fractional degrees
           mjd (int): The integer MJD of the observation
           rf (float): The observation frequency in Hz
           bw (float): The observation bandwidth in Hz
           timetype (str): How to interpret tstart and tstop; either 'GMST' or 'UTC'

           tarr (numpy.recarray): The array of telescope data with datatype DTARR
           tkey (dict): A dictionary of rows in the tarr for each site name

           data (dict): keys are sites in tarr, entries are calibration data tables of type DTCAL

    """

    def __init__(self, ra, dec, rf, bw, datadict, tarr, source=SOURCE_DEFAULT, mjd=MJD_DEFAULT, timetype='UTC'):
        """A Calibration Table.

           Args:
               ra (float): The source Right Ascension in fractional hours
               dec (float): The source declination in fractional degrees
               rf (float): The observation frequency in Hz
               mjd (int): The integer MJD of the observation
               bw (float): The observation bandwidth in Hz

               datadict (dict):  keys are sites in tarr, entries are calibration data tables of type DTCAL
               tarr (numpy.recarray): The array of telescope data with datatype DTARR

               source (str): The source name
               mjd (int): The integer MJD of the observation
               timetype (str): How to interpret tstart and tstop; either 'GMST' or 'UTC'

           Returns:
               (Caltable): an Caltable object
        """

        # Set the various parameters
        self.source = str(source)
        self.ra = float(ra)
        self.dec = float(dec)
        self.rf = float(rf)
        self.bw = float(bw)
        self.mjd = int(mjd)

        if timetype not in ['GMST', 'UTC']:
            raise Exception("timetype must by 'GMST' or 'UTC'")
        self.timetype = timetype

        # Dictionary of array indices for site names
        self.tarr = tarr
        self.tkey = {self.tarr[i]['site']: i for i in range(len(self.tarr))}

        # Save the data
        self.data = datadict

    def copy(self):
        """Copy the observation object.

           Args:

           Returns:
               (Caltable): a copy of the Caltable object.
        """
        new_caltable = Caltable(self.ra, self.dec, self.rf, self.bw, self.data, self.tarr, source=self.source, mjd=self.mjd, timetype=self.timetype)
        return new_caltable

    def plot_gains(self, sites, gain_type='amp', pol='R',label=None,
                   ang_unit='deg',timetype=False, yscale='log', legend=True,
                   clist=SCOLORS,rangex=False,rangey=False, markersize=MARKERSIZE,
                   show=True, grid=False, axislabels=True, axis=False, export_pdf=""):

        """Plot gains on multiple sites vs time.
           Args:
               sites (list): a list of site names for which to plot gains. Empty list is all sites.
               gain_type (str): 'amp' or 'phase'
               pol str(str): 'R' or 'L'
               ang_unit (str): phase unit 'deg' or 'rad'
               timetype (str): 'GMST' or 'UTC'
               yscale (str): 'log' or 'lin',
               clist (list): list of colors for the plot
               label (str): base label for legend

               rangex (list): [xmin, xmax] x-axis (time) limits
               rangey (list): [ymin, ymax] y-axis (gain) limits

               legend (bool): Plot legend if True
               grid (bool): Plot gridlines if True
               axislabels (bool): Show axis labels if True
               show (bool): Display the plot if true
               axis (matplotlib.axes.Axes): add plot to this axis
               markersize (int): size of plot markers
               export_pdf (str): path to pdf file to save figure

           Returns:
               (matplotlib.axes.Axes): Axes object with the plot
        """

        colors = iter(clist)

        if timetype==False:
            timetype=self.timetype
        if timetype not  in ['GMST','UTC','utc','gmst']:
            raise Exception("timetype should be 'GMST' or 'UTC'!")
        if gain_type not in ['amp','phase']:
            raise Exception("gain_type must be 'amp' or 'phase'  ")
        if pol not in ['R','L','both']:
            raise Exception("pol must be 'R' or 'L'")

        if ang_unit=='deg': angle=DEGREE
        else: angle = 1.0

        # axis
        if axis:
            x = axis
        else:
            fig = plt.figure()
            x = fig.add_subplot(1,1,1)

        # sites
        if sites in ['all' or 'All'] or sites==[]:
            sites = list(self.data.keys())

        if not type(sites) is list:
            sites = [sites]


        # plot gain on each site
        tmins = tmaxes = gmins = gmaxes = []
        for site in sites:
            times = self.data[site]['time']
            if timetype in ['UTC','utc'] and self.timetype=='GMST':
                times = gmst_to_utc(times, self.mjd)
            elif timetype in ['GMST','gmst'] and self.timetype=='UTC':
                times = utc_to_gmst(times, self.mjd)
            if pol=='R':
                gains = self.data[site]['lscale']
            elif pol=='L':
                gains = self.data[site]['rscale']

            if gain_type=='amp':
                gains = np.abs(gains)
                ylabel = r'$|G|$'

            if gain_type=='phase':
                gains = np.angle(gains)/angle
                if ang_unit=='deg': ylabel = r'arg($|G|$) ($^\circ$)'
                else: ylabel = r'arg($|G|$) (radian)'

            tmins.append(np.min(times))
            tmaxes.append(np.max(times))
            gmins.append(np.min(gains))
            gmaxes.append(np.max(gains))

            # Plot the data
            if label is None:
                bllabel=str(site)
            else:
                bllabel = label + ' ' + str(site)
            plt.plot(times, gains, color=next(colors), marker='o', markersize=markersize, 
                     label=bllabel, linestyle='none')


        if not rangex:
            rangex = [np.min(tmins) - 0.2 * np.abs(np.min(tmins)),
                      np.max(tmaxes) + 0.2 * np.abs(np.max(tmaxes))]
            if np.any(np.isnan(np.array(rangex))):
                print("Warning: NaN in data x range: specifying rangex to default")
                rangex = [0,24]
        if not rangey:
            rangey = [np.min(gmins) - 0.2 * np.abs(np.min(gmins)),
                      np.max(gmaxes) + 0.2 * np.abs(np.max(gmaxes))]
            if np.any(np.isnan(np.array(rangey))):
                print("Warning: NaN in data x range: specifying rangey to default")
                rangey = [1.e-2,1.e2]

        plt.plot(np.linspace(rangex[0],rangex[1],5), np.ones(5),'k--')
        x.set_xlim(rangex)
        x.set_ylim(rangey)

        # labels
        if axislabels:
            x.set_xlabel(self.timetype + ' (hr)')
            x.set_ylabel(ylabel)
            plt.title('Caltable gains for %s on day %s' % (self.source, self.mjd))

        if legend:
            plt.legend()

        if yscale=='log':
            x.set_yscale('log')
        if grid:
            x.grid()
        if export_pdf != "" and not axis:
            fig.savefig(export_pdf, bbox_inches='tight')
        if show:
            plt.show(block=False)

        return x

    #TODO default extrapolation?
    def pad_scans(self, maxdiff=60, padtype='median'):
        
        """Pad data points around scans.

           Args:
               maxdiff (float): "scan" separation length (seconds)
               padtype (str): padding type, 'endval' or 'median'
           
           Returns:
               (Caltable):  a padded caltable object
        """
<<<<<<< HEAD
        
=======

>>>>>>> b65241d0
        outdict = {}
        scopes = list(self.data.keys())
        for scope in scopes:
            caldata = self.data[scope].copy()

            # Gather data into "scans"
            # TODO we could use a scan table for this as well!
            gathered_data=[]
            scandata = [caldata[0]]
            for i in range(1, len(caldata)):
                if (caldata[i]['time']-caldata[i-1]['time'])*3600 > maxdiff:
                    scandata = np.array(scandata, dtype=DTCAL)
                    gathered_data.append(scandata)
                    scandata = [caldata[i]]
                else:
                    scandata.append(caldata[i])
                    
            # This adds the last scan        
            scandata = np.array(scandata)
            gathered_data.append(scandata)

            # Compute padding values and pad scans
            for i in range(len(gathered_data)):
                gg = gathered_data[i]

                medR = np.median(gg['rscale'])
                medL = np.median(gg['lscale'])

                timepre = gg['time'][0] - maxdiff/2./3600.
                timepost = gg['time'][-1] + maxdiff/2./3600.

                if padtype=='median': # pad with median scan value
                    medR = np.median(gg['rscale'])
                    medL = np.median(gg['lscale'])
                    preR = medR
                    postR = medR
                    preL = medL
                    postL = medL
                elif padtype=='endval': # pad with endpoints
                    preR = gg['rscale'][0]
                    postR = gg['rscale'][-1]
                    preL = gg['lscale'][0]
                    postL = gg['lscale'][-1]
                else:  # pad with ones
                    preR = 1.
                    postR = 1.
                    preL = 1.
                    postL = 1.

                valspre = np.array([(timepre,preR,preL)],dtype=DTCAL)
                valspost = np.array([(timepost,postR,postL)],dtype=DTCAL)

                gg = np.insert(gg,0,valspre)
                gg = np.append(gg,valspost)

                # output data table
                if i==0:
                    caldata_out = gg
                else:
                    caldata_out = np.append(caldata_out, gg)

            try:
                caldata_out # TODO: refractor to avoid using exception
            except NameError:
                print("No gathered_data")
            else:
                outdict[scope] = caldata_out

        return Caltable(self.ra, self.dec, self.rf, self.bw, outdict, self.tarr,
                        source=self.source, mjd=self.mjd, timetype=self.timetype)

    def applycal(self, obs, interp='linear', extrapolate=None, force_singlepol=False):
        """Apply the calibration table to an observation.

           Args:
               obs (Obsdata): The observation  with data to be calibrated
               interp (str): Interpolation method ('linear','nearest','cubic')
               extrapolate (bool): If True, points outside interpolation range will be extrapolated.
               force_singlepol (str): If 'L' or 'R', will set opposite polarization gains equal to chosen polarization

           Returns:
               (Obsdata): the calibrated Obsdata object
        """
        if not (self.tarr == obs.tarr).all():
            raise Exception("The telescope array in the Caltable is not the same as in the Obsdata")

        if extrapolate is True: # extrapolate can be a tuple or numpy array
            fill_value = "extrapolate"
        else:
            fill_value = extrapolate

        rinterp = {}
        linterp = {}
        skipsites = []
        for s in range(0, len(self.tarr)):
            site = self.tarr[s]['site']

            try:
                self.data[site]
            except KeyError:
                skipsites.append(site)
                print ("No Calibration  Data for %s !" % site)
                continue

            time_mjd = self.data[site]['time']/24.0 + self.mjd
            rinterp[site] = relaxed_interp1d(time_mjd, self.data[site]['rscale'],
                                             kind=interp, fill_value=fill_value, bounds_error=False)
            linterp[site] = relaxed_interp1d(time_mjd, self.data[site]['lscale'],
                                             kind=interp, fill_value=fill_value, bounds_error=False)

        bllist = obs.bllist()
        datatable = []
        for bl_obs in bllist:
            t1 = bl_obs['t1'][0]
            t2 = bl_obs['t2'][0]
            time_mjd = bl_obs['time']/24.0 + obs.mjd

            if t1 in skipsites:
                rscale1 = lscale1 = np.array(1.)
            else:
                rscale1 = rinterp[t1](time_mjd)
                lscale1 = linterp[t1](time_mjd)
            if t2 in skipsites:
                rscale2 = lscale2 = np.array(1.)
            else:
                rscale2 = rinterp[t2](time_mjd)
                lscale2 = linterp[t2](time_mjd)

            if force_singlepol == 'R':
                lscale1 = rscale1
                lscale2 = rscale2

            if force_singlepol == 'L':
                rscale1 = lscale1
                rscale2 = lscale2

            rrscale = rscale1 * rscale2.conj()
            llscale = lscale1 * lscale2.conj()
            rlscale = rscale1 * lscale2.conj()
            lrscale = lscale1 * rscale2.conj()

            if obs.polrep=='stokes':
                rrvis = (bl_obs['vis']  +    bl_obs['vvis']) * rrscale
                llvis = (bl_obs['vis']  -    bl_obs['vvis']) * llscale
                rlvis = (bl_obs['qvis'] + 1j*bl_obs['uvis']) * rlscale
                lrvis = (bl_obs['qvis'] - 1j*bl_obs['uvis']) * lrscale

                bl_obs['vis']  = 0.5  * (rrvis + llvis)
                bl_obs['qvis'] = 0.5  * (rlvis + lrvis)
                bl_obs['uvis'] = 0.5j * (lrvis - rlvis)
                bl_obs['vvis'] = 0.5  * (rrvis - llvis)

                rrsigma = np.sqrt(bl_obs['sigma']**2 + bl_obs['vsigma']**2) * np.abs(rrscale)
                llsigma = np.sqrt(bl_obs['sigma']**2 + bl_obs['vsigma']**2) * np.abs(llscale)
                rlsigma = np.sqrt(bl_obs['qsigma']**2 + bl_obs['usigma']**2) * np.abs(rlscale)
                lrsigma = np.sqrt(bl_obs['qsigma']**2 + bl_obs['usigma']**2) * np.abs(lrscale)

                bl_obs['sigma']  = 0.5 * np.sqrt( rrsigma**2 + llsigma**2 )
                bl_obs['qsigma'] = 0.5 * np.sqrt( rlsigma**2 + lrsigma**2 )
                bl_obs['usigma'] = 0.5 * np.sqrt( lrsigma**2 + rlsigma**2 )
                bl_obs['vsigma'] = 0.5 * np.sqrt( rrsigma**2 + llsigma**2 )

                if len(datatable):
                    datatable = np.hstack((datatable,bl_obs))
                else:
                    datatable = bl_obs
            elif obs.polrep=='circ':

                bl_obs['rrvis'] = (bl_obs['rrvis']) * rrscale
                bl_obs['llvis'] = (bl_obs['llvis']) * llscale
                bl_obs['lrvis'] = (bl_obs['rlvis']) * rlscale
                bl_obs['rlvis'] = (bl_obs['lrvis']) * lrscale

                rrsigma = np.sqrt(bl_obs['sigma']**2 + bl_obs['vsigma']**2) * np.abs(rrscale)
                llsigma = np.sqrt(bl_obs['sigma']**2 + bl_obs['vsigma']**2) * np.abs(llscale)
                rlsigma = np.sqrt(bl_obs['qsigma']**2 + bl_obs['usigma']**2) * np.abs(rlscale)
                lrsigma = np.sqrt(bl_obs['qsigma']**2 + bl_obs['usigma']**2) * np.abs(lrscale)

                bl_obs['rrsigma'] = bl_obs['rrsigma'] * np.abs(rrscale)
                bl_obs['llsigma'] = bl_obs['rrsigma'] * np.abs(rrscale)
                bl_obs['rlsigma'] = bl_obs['rrsigma'] * np.abs(rrscale)
                bl_obs['lrsigma'] = bl_obs['rrsigma'] * np.abs(rrscale)

                if len(datatable):
                    datatable = np.hstack((datatable,bl_obs))
                else:
                    datatable = bl_obs

        calobs = ehtim.obsdata.Obsdata(obs.ra, obs.dec, obs.rf, obs.bw, np.array(datatable), obs.tarr,
                                       polrep=obs.polrep, scantable=obs.scans, source=obs.source, mjd=obs.mjd,
                                       ampcal=obs.ampcal, phasecal=obs.phasecal, opacitycal=obs.opacitycal, 
                                       dcal=obs.dcal, frcal=obs.frcal,timetype=obs.timetype,)


        return calobs

    def merge(self, caltablelist, interp='linear', extrapolate=1):
        """Merge the calibration table with a list of other calibration tables

           Args:
               caltablelist (list): The list of caltables to be merged
               interp (str): Interpolation method ('linear','nearest','cubic')
               extrapolate (bool): If True, points outside interpolation range will be extrapolated.

           Returns:
               (Caltable): the merged Caltable object
        """

        if extrapolate is True: # extrapolate can be a tuple or numpy array
            fill_value = "extrapolate"
        else:
            fill_value = extrapolate

        try:
            x=caltablelist.__iter__
        except AttributeError: caltablelist = [caltablelist]

        #self = ct
        #caltablelist = [ct2]

        tarr1 = self.tarr.copy()
        tkey1 = self.tkey.copy()
        data1 = self.data.copy()
        for caltable in caltablelist:

            #TODO check metadata!

            #TODO CHECK ARE THEY ALL REFERENCED TO SAME MJD???
            tarr2 = caltable.tarr.copy()
            tkey2 = caltable.tkey.copy()
            data2 = caltable.data.copy()
            sites2 = list(data2.keys())
            sites1 = list(data1.keys())
            for site in sites2:
                if site in sites1: # if site in both tables
                    #merge the data by interpolating
                    time1 = data1[site]['time']
                    time2 = data2[site]['time']


                    rinterp1 = relaxed_interp1d(time1, data1[site]['rscale'],
                                                kind=interp, fill_value=fill_value,bounds_error=False)
                    linterp1 = relaxed_interp1d(time1, data1[site]['lscale'],
                                                kind=interp, fill_value=fill_value,bounds_error=False)

                    rinterp2 = relaxed_interp1d(time2, data2[site]['rscale'],
                                                kind=interp, fill_value=fill_value,bounds_error=False)
                    linterp2 = relaxed_interp1d(time2, data2[site]['lscale'],
                                                kind=interp, fill_value=fill_value,bounds_error=False)

                    times_merge = np.unique(np.hstack((time1,time2)))

                    rscale_merge = rinterp1(times_merge) * rinterp2(times_merge)
                    lscale_merge = linterp1(times_merge) * linterp2(times_merge)


                    #put the merged data back in data1
                    #TODO can we do this faster?
                    datatable = []
                    for i in range(len(times_merge)):
                        datatable.append(np.array((times_merge[i], rscale_merge[i], lscale_merge[i]), dtype=DTCAL))
                    data1[site] = np.array(datatable)

                # sites not in both caltables
                else:
                    if site not in tkey1.keys():
                        tarr1 = np.append(tarr1,tarr2[tkey2[site]])
                    data1[site] =  data2[site]

            #update tkeys every time
            tkey1 =  {tarr1[i]['site']: i for i in range(len(tarr1))}

        new_caltable = Caltable(self.ra, self.dec, self.rf, self.bw, data1, tarr1, source=self.source, mjd=self.mjd, timetype=self.timetype)

        return new_caltable


    def save_txt(self, obs, datadir='.', sqrt_gains=False):
        """Saves a Caltable object to text files in the given directory
           Args:
               obs (Obsdata): The observation object associated with the Caltable
               datadir (str): directory to save caltable in
               sqrt_gains (bool): If True, we square gains before saving.

           Returns:
        """

        return save_caltable(self, obs, datadir=datadir, sqrt_gains=sqrt_gains)


def load_caltable(obs, datadir, sqrt_gains=False ):
    """Load apriori Caltable object from text files in the given directory
       Args:
           obs (Obsdata): The observation object associated with the Caltable
           datadir (str): directory to save caltable in
           sqrt_gains (bool): If True, we take the sqrt of table gains before loading.

       Returns:
           (Caltable): a caltable object
    """
    datatables = {}
    for s in range(0, len(obs.tarr)):

        site = obs.tarr[s]['site']
        filename = datadir + obs.source + '_' + site + '.txt'
        try:
            data = np.loadtxt(filename, dtype=bytes).astype(str)
        except IOError:
            continue

        #print ("filename)
        datatable = []


        for row in data:

            time = (float(row[0]) - obs.mjd) * 24.0 # time is given in mjd

            # Maciek's old convention had a square root
            #rscale = np.sqrt(float(row[1])) # r
            #lscale = np.sqrt(float(row[2])) # l

            if len(row) == 3:
                rscale = float(row[1])
                lscale = float(row[2])
            elif len(row) == 5:
                rscale = float(row[1]) + 1j*float(row[2])
                lscale = float(row[3]) + 1j*float(row[4])
            else:
                raise Exception("cannot load caltable -- format unknown!")
            if sqrt_gains:
                rscale = rscale**.5
                lscale = lscale**.5
            datatable.append(np.array((time, rscale, lscale), dtype=DTCAL))
            #if onerowonly:
            #    datatable.append(np.array((1.1*time, rscale, lscale), dtype=DTCAL))

        datatables[site] = np.array(datatable)
    if len(datatables)>0:
        caltable = Caltable(obs.ra, obs.dec, obs.rf, obs.bw, datatables, obs.tarr, source=obs.source, mjd=obs.mjd, timetype=obs.timetype)
    else:
        print ("COULD NOT FIND CALTABLE IN DIRECTORY %s" % datadir)
        caltable=False
    return caltable

def save_caltable(caltable, obs, datadir='.', sqrt_gains=False):
    """Saves a Caltable object to text files in the given directory
       Args:
           obs (Obsdata): The observation object associated with the Caltable
           datadir (str): directory to save caltable in
           sqrt_gains (bool): If True, we square gains before saving.

       Returns:
    """

    if not os.path.exists(datadir):
        os.makedirs(datadir)

    datatables = caltable.data
    src = caltable.source
    for site_info in caltable.tarr:
        site = site_info['site']

        if len(datatables.get(site, [])) == 0:
            continue

        filename = datadir + '/' + src + '_' + site +'.txt'
        outfile = open(filename, 'w')
        site_data = datatables[site]
        for entry in site_data:
            time = entry['time'] / 24.0 + obs.mjd

            if sqrt_gains:
                rscale = np.square(entry['rscale'])
                lscale = np.square(entry['lscale'])
            else:
                rscale = entry['rscale']
                lscale = entry['lscale']

            rreal = float(np.real(rscale))
            rimag = float(np.imag(rscale))
            lreal = float(np.real(lscale))
            limag = float(np.imag(lscale))
            outline = str(float(time)) + ' ' + str(float(rreal)) + ' ' + str(float(rimag)) + ' ' + str(float(lreal)) + ' ' + str(float(limag)) + '\n'
            outfile.write(outline)
        outfile.close()

    return

def make_caltable(obs, gains, sites, times):
    """Create a Caltable object for an observation
       Args:
           obs (Obsdata): The observation object associated with the Caltable
           gains (list): list of gains (?? format ??)
           sites (list): list of sites
           times (list): list of times

       Returns:
           (Caltable): a caltable object
    """
    ntele = len(sites)
    ntimes = len(times)

    datatables = {}
    for s in range(0,ntele):
        datatable = []
        for t in range(0,ntimes):
            gain = gains[s*ntele + t]
            datatable.append(np.array((times[t], gain, gain), dtype=DTCAL))
        datatables[sites[s]] = np.array(datatable)
    if len(datatables)>0:
        caltable = Caltable(obs.ra, obs.dec, obs.rf,
                        obs.bw, datatables, obs.tarr, source=obs.source,
                        mjd=obs.mjd, timetype=obs.timetype)
    else:
        caltable=False

    return caltable

def relaxed_interp1d(x, y, **kwargs):
    if len(x) == 1:
        x = np.array([-0.5, 0.5]) + x[0]
        y = np.array([ 1.0, 1.0]) * y[0]
    return scipy.interpolate.interp1d(x, y, **kwargs)<|MERGE_RESOLUTION|>--- conflicted
+++ resolved
@@ -257,11 +257,8 @@
            Returns:
                (Caltable):  a padded caltable object
         """
-<<<<<<< HEAD
-        
-=======
-
->>>>>>> b65241d0
+
+
         outdict = {}
         scopes = list(self.data.keys())
         for scope in scopes:
